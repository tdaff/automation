--- conflicted
+++ resolved
@@ -28,15 +28,9 @@
 # Revision = {rev}
 
 try:
-<<<<<<< HEAD
     __version_info__ = (1, 5, 0, int("$Revision$".strip("$Revision: ")))
 except ValueError:
     __version_info__ = (1, 5, 0, 0)
-=======
-    __version_info__ = (1, 4, 10, int("$Revision$".strip("$Revision: ")))
-except ValueError:
-    __version_info__ = (1, 4, 10, 0)
->>>>>>> 4856fd2c
 __version__ = "%i.%i.%i.%i" % __version_info__
 
 import code

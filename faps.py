#!/usr/bin/env python

"""
faps -- Frontend for Automated Adsorption Analysis of Porous Solids.

aka

shpes -- Sorption analysis with a High throughput Python
         frontend to Examine binding in Structures

Strucutre adsorption property analysis for high throughput processing. Run
as a script, faps will automatically run complete analysis on a structure.
Sensible defaults are implemented, but calculations can be easily customised.
Faps also provides classes and methods for adapting the simulation or only
doing select parts.

"""

# Turn on keyword expansion to get revision numbers in version strings
# in .hg/hgrc put
# [extensions]
# keyword =
#
# [keyword]
# faps.py =
#
# [keywordmaps]
# Revision = {rev}

try:
<<<<<<< HEAD
    __version_info__ = (1, 1, 0, int("$Revision$".strip("$Revision: ")))
except ValueError:
    __version_info__ = (1, 1, 0, 0)
=======
    __version_info__ = (1, 2, 0, int("$Revision$".strip("$Revision: ")))
except ValueError:
    __version_info__ = (1, 2, 0, 0)
>>>>>>> 42107cbf
__version__ = "%i.%i.%i.%i" % __version_info__

import code
try:
    import configparser
except ImportError:
    import ConfigParser as configparser
import glob
import os
import pickle
import re
import shlex
import shutil
import subprocess
import sys
import tarfile
import textwrap
import time
from copy import copy
from itertools import count
from logging import warning, debug, error, info, critical
from math import ceil, log
from os import path

import numpy as np
from numpy import pi, cos, sin, sqrt, arccos
from numpy import array, identity, dot, cross
from numpy.linalg import norm

from config import Options
from elements import WEIGHT, ATOMIC_NUMBER, UFF, VASP_PSEUDO_PREF
from elements import CCDC_BOND_ORDERS, GULP_BOND_ORDERS, METALS
from elements import COVALENT_RADII, UFF_FULL, QEQ_PARAMS
from job_handler import JobHandler
from logo import LOGO

# Global constants
DEG2RAD = pi / 180.0
BOHR2ANG = 0.52917720859
EV2KCAL = 23.060542301389
NAVOGADRO = 6.02214129E23
INFINITY = float('inf')
KCAL_TO_KJ = 4.1868  # Steam tables from openbabel

FASTMC_DEFAULT_GRID_SPACING = 0.1

# ID values for system state
NOT_RUN = 0
RUNNING = 1
FINISHED = 2
UPDATED = 3
SKIPPED = -1
NOT_SUBMITTED = -2

# Possible folder names; need these so that similar_ones_with_underscores are
# not globbed
FOLDER_SUFFIXES = ['gulp', 'gulp_opt', 'gulp_fit', 'siesta', 'vasp', 'egulp',
                   'repeat', 'fastmc', 'properties']


class PyNiss(object):
    """
    PyNiss -- Negotiation of Intermediate System States

    A single property calculation for one structure. Instance with a set of
    options, then run the job_dispatcher() to begin the calculation. The
    calculation will pickle itself, or can be pickled at any time, by calling
    dump_state().

    """
    def __init__(self, options):
        """
        Instance an empty structure in the calculation; The dispatcher should
        be called to fill it up with data, as needed.

        """
        self.options = options
        self.structure = Structure(options.get('job_name'))
        self.state = {'init': (NOT_RUN, False),
                      'ff_opt': (NOT_RUN, False),
                      'dft': (NOT_RUN, False),
                      'esp': (NOT_RUN, False),
                      'charges': (NOT_RUN, False),
                      'properties': (NOT_RUN, False),
                      'absl': {},
                      'gcmc': {}}
        self.job_handler = JobHandler(options)

    def dump_state(self):
        """Write the .niss file holding the current system state."""
        job_name = self.options.get('job_name')
        info("Writing state file, %s.niss." % job_name)
        os.chdir(self.options.get('job_dir'))
        # Don't save the job handler in case it changes
        save_handler = self.job_handler
        self.job_handler = None
        my_niss = open(job_name + ".niss", "wb")
        pickle.dump(self, my_niss)
        my_niss.close()
        # put the job handler back and continue
        self.job_handler = save_handler

    def re_init(self, new_options):
        """Re initialize simulation (with updated options)."""
        if new_options.getbool('update_opts'):
            info("Using new options.")
            self.options = new_options
            self.structure.name = new_options.get('job_name')
        else:
            # Just update command line stuff
            info("Using old options with new command line arguments.")
            self.options.args = new_options.args
            self.options.options = new_options.options
            self.options.cmdopts = new_options.cmdopts
            self.structure.name = new_options.get('job_name')
        self.status(initial=True)

    def job_dispatcher(self):
        """
        Run parts explicity specified on the command line or do the next step
        in an automated run. Drop to interactive mode, if requested.

        """

        # In case options have changed, re-intitialize
        self.job_handler = JobHandler(self.options)

        if 'status' in self.options.args:
            self.status(initial=True)

        if self.options.getbool('interactive'):
            code_locals = locals()
            code_locals.update(globals())
            console = code.InteractiveConsole(code_locals)
            console.push('import rlcompleter, readline')
            console.push('readline.parse_and_bind("tab: complete")')
            banner = ("((-----------------------------------------------))\n"
                      "((             Interactive faps mode             ))\n"
                      "((             =====================             ))\n"
                      "((                                               ))\n"
                      "(( WARNING: mode is designed for devs and        ))\n"
                      "(( experts only!                                 ))\n"
                      "(( Current simulation is accessed as 'self' and  ))\n"
                      "(( associated methods. Type 'dir()' to see the   ))\n"
                      "(( methods in the local namespace and 'help(x)'  ))\n"
                      "(( for help on any object.                       ))\n"
                      "(( Use 'self.dump_state()' to save any changes.  ))\n"
                      "((-----------------------------------------------))")
            console.interact(banner=banner)

        if self.options.getbool('import'):
            info("Importing results from a previous simulation")
            self.import_old()
            self.dump_state()

        if self.state['init'][0] == NOT_RUN:
            info("Reading in structure")
            # No structure, should get one
            self.structure.from_file(
                self.options.get('job_name'),
                self.options.get('initial_structure_format'),
                self.options)
            self.state['init'] = (UPDATED, False)
            self.dump_state()

        self.step_force_field()

        self.step_dft()

        self.step_charges()

        if self.options.getbool('qeq_fit'):
            if not 'qeq_fit' in self.state and self.state['charges'][0] == UPDATED:
                info("QEq parameter fit requested")
                self.run_qeq_gulp(fitting=True)
                self.dump_state()

        self.step_gcmc()

        self.step_properties()

        #TODO(ekadants): before or after properties?
        self.step_absl()

        self.send_to_database()

        self.post_summary()


    def status(self, initial=False):
        """Print the current status to the terminal."""
        valid_states = {NOT_RUN: 'Not run',
                        RUNNING: 'Running',
                        FINISHED: 'Finished',
                        UPDATED: 'Processed',
                        SKIPPED: 'Skipped',
                        NOT_SUBMITTED: 'Not submitted'}

        if initial:
            info("Previous system state reported from .niss file "
                 "(running jobs may have already finished):")
        else:
            info("Current system status:")
        for step, state in self.state.items():
            if step == 'gcmc':
                if not state:
                    info(" * State of GCMC: Not run")
                else:
                    for point, job in state.items():
                        if job[0] is RUNNING:
                            info(" * GCMC %s: Running, jobid: %s" %
                                 (point, job[1]))
                        else:
                            info(" * GCMC %s: %s" %
                                 (point, valid_states[job[0]]))
            elif state[0] is RUNNING:
                info(" * State of %s: Running, jobid: %s" % (step, state[1]))
            else:
                info(" * State of %s: %s" % (step, valid_states[state[0]]))

    def send_to_database(self):
        """If using a database, store the results"""

        # we can skip if not using a database
        if not 'sql' in self.options.get('initial_structure_format'):
            return

        # extract the database and structure names
        db_params = self.options.get('job_name').split('.')

        # import this here so sqlalchemy is not required generally
        from backend.sql import AlchemyBackend

        database = AlchemyBackend(db_params[0])
        info("Storing results in database")
        database.store_results(db_params[1], int(db_params[2]), self.structure)
        debug("Database finished")

    def post_summary(self):
        """Summarise any results for GCMC, properties..."""
        # Also includes excess calculation if void volume calculated
        # N = pV/RT
        R_GAS = 8.3144621E25 / NAVOGADRO # A^3 bar K-1 molecule
        job_name = self.options.get('job_name')
        info("Summary of GCMC results")
        info("======= ======= ======= ======= =======")
        nguests = len(self.structure.guests)
        for idx, guest in enumerate(self.structure.guests):
            # Determine whether we can calulate the excess for
            # any different probes
            void_volume = self.structure.sub_property('void_volume')
            he_excess, guest_excess = "", ""
            if 1.0 in void_volume:
                he_excess = 'He-xs-molc/uc,He-xs-mmol/g,He-xs-v/v,He-xs-wt%,'
            if hasattr(guest, 'probe_radius'):
                if guest.probe_radius != 1.0 and guest.probe_radius in void_volume:
                    guest_excess = 'xs-molc/uc,xs-mmol/g,xs-v/v,xs-wt%,'
            if hasattr(guest, 'c_v') and guest.c_v:
                #TODO(tdaff): Make standard in 2.0
                # makes sure that c_v is there and not empty
                cv_header = "C_v,stdev,"
            else:
                cv_header = ""
            # Generate headers separately
            csv = ["#T/K,p/bar,molc/uc,mmol/g,stdev,",
                   "v/v,stdev,wt%,stdev,hoa/kcal/mol,stdev,",
                   guest_excess, he_excess, cv_header,
                   ",".join("p(g%i)" % gidx for gidx in range(nguests)), "\n"]
            info(guest.name)
            info("---------------------------------------")
            info("molc/uc  mmol/g  vstp/v     hoa     T_P")
            info("======= ======= ======= ======= =======")
            for tp_point in sorted(guest.uptake):
                # <N>, sd, supercell
                uptake = guest.uptake[tp_point]
                uptake = [uptake[0]/uptake[2], uptake[1]/uptake[2]]
                hoa = guest.hoa[tp_point]
                # uptake in mmol/g
                muptake = 1000*uptake[0]/self.structure.weight
                muptake_stdev = 1000*uptake[1]/self.structure.weight
                # volumetric uptake
                vuptake = (guest.molar_volume*uptake[0]/
                           (6.023E-4*self.structure.volume))
                vuptake_stdev = (guest.molar_volume*uptake[1]/
                                 (6.023E-4*self.structure.volume))
                # weight percent uptake
                wtpc = 100*(1 - self.structure.weight/
                            (self.structure.weight + uptake[0]*guest.weight))
                wtpc_stdev = 100*(1 - self.structure.weight/
                                  (self.structure.weight + uptake[1]*guest.weight))
                info("%7.2f %7.2f %7.2f %7.2f %s" % (
                    uptake[0], muptake, vuptake, hoa[0],
                    ("T=%s" % tp_point[0] +
                     ''.join(['P=%s' % x for x in tp_point[1]]))))
                csv.append("%f,%f,%f,%f,%f,%f,%f,%f,%f,%f,%f," % (
                    tp_point[0], tp_point[1][idx], uptake[0],
                    muptake, muptake_stdev,
                    vuptake, vuptake_stdev,
                    wtpc, wtpc_stdev,
                    hoa[0], hoa[1]))
                if guest_excess:
                    guest_void = void_volume[guest.probe_radius]
                    n_bulk = (tp_point[1][idx]*guest_void)/(tp_point[0]*R_GAS)
                    xs_uptake = uptake[0]-n_bulk
                    # uptake in mmol/g
                    muptake = 1000*xs_uptake/self.structure.weight
                    # volumetric uptake
                    vuptake = (guest.molar_volume*xs_uptake/
                               (6.023E-4*self.structure.volume))
                    # weight percent uptake
                    wtpc = 100*(1 - self.structure.weight/
                                (self.structure.weight + xs_uptake*guest.weight))
                    csv.append("%f,%f,%f,%f," % (
                        xs_uptake, muptake, vuptake, wtpc,))
                if he_excess:
                    guest_void = void_volume[1.0]
                    n_bulk = (tp_point[1][idx]*guest_void)/(tp_point[0]*R_GAS)
                    xs_uptake = uptake[0]-n_bulk
                    # uptake in mmol/g
                    muptake = 1000*xs_uptake/self.structure.weight
                    # volumetric uptake
                    vuptake = (guest.molar_volume*xs_uptake/
                               (6.023E-4*self.structure.volume))
                    # weight percent uptake
                    wtpc = 100*(1 - self.structure.weight/
                                (self.structure.weight + xs_uptake*guest.weight))
                    csv.append("%f,%f,%f,%f," % (
                        xs_uptake, muptake, vuptake, wtpc,))
                if cv_header:
                    csv.append("%f,%f," % (guest.c_v[tp_point]))
                # list all the other guest pressures and start a new line
                csv.append(",".join("%f" % x for x in tp_point[1]) + "\n")

            csv_file = open('%s-%s.csv' % (job_name, guest.ident), 'w')
            csv_file.writelines(csv)
            csv_file.close()
        info("======= ======= ======= ======= =======")

        info("Structure properties")

        # Internally calculated surface area
        surf_area_results = self.structure.surface_area()
        if surf_area_results:
            info("Summary of faps surface areas")
            info("========= ========= ========= =========")
            info(" radius/A total/A^2  m^2/cm^3     m^2/g")
            info("========= ========= ========= =========")
            for probe, area in surf_area_results.items():
                vol_area = 1E4*area/self.structure.volume
                specific_area = NAVOGADRO*area/(1E20*self.structure.weight)
                info("%9.3f %9.2f %9.2f %9.2f" %
                     (probe, area, vol_area, specific_area))
            info("========= ========= ========= =========")

        # Messy, but check individual properties that might not be there
        # and dump them to the screen
        info("weight (u): %f" % self.structure.weight)
        if hasattr(self.structure, 'pore_diameter'):
            info("pores (A): %f %f %f" % self.structure.pore_diameter)
        channel_results = self.structure.sub_property('dimensionality')
        if channel_results:
            for probe, channels in channel_results.items():
                info(("channels %.2f probe: " % probe) +
                     " ".join("%i" % x for x in channels))
        # The table is copied from above as it does some calculating
        surf_area_results = self.structure.sub_property('zeo_surface_area')
        if surf_area_results:
            info("Summary of zeo++ surface areas")
            info("========= ========= ========= =========")
            info(" radius/A total/A^2  m^2/cm^3     m^2/g")
            info("========= ========= ========= =========")
            for probe, area in surf_area_results.items():
                vol_area = 1E4*area/self.structure.volume
                specific_area = NAVOGADRO*area/(1E20*self.structure.weight)
                info("%9.3f %9.2f %9.2f %9.2f" %
                     (probe, area, vol_area, specific_area))
            info("========= ========= ========= =========")

        info("volume (A^3): %f" % self.structure.volume)

        void_volume_results = self.structure.sub_property('void_volume')
        if surf_area_results:
            info("Summary of zeo++ void volumes")
            info("========= ========= ========= =========")
            info(" radius/A total/A^3  fraction    cm^3/g")
            info("========= ========= ========= =========")
            for probe, void in void_volume_results.items():
                void_fraction = void/self.structure.volume
                specific_area = NAVOGADRO*void/(1E24*self.structure.weight)
                info("%9.3f %9.2f %9.5f %9.4f" %
                     (probe, void, void_fraction, specific_area))
            info("========= ========= ========= =========")


    def step_force_field(self):
        """Check the force field step of the calculation."""
        end_after = False

        if 'ff_opt' not in self.state:
            self.state['ff_opt'] = (NOT_RUN, False)

        if self.state['ff_opt'][0] not in [UPDATED, SKIPPED]:
            if self.options.getbool('no_force_field_opt'):
                info("Skipping force field optimisation")
                self.state['ff_opt'] = (SKIPPED, False)
            elif self.state['ff_opt'][0] == RUNNING:
                job_state = self.job_handler.jobcheck(self.state['ff_opt'][1])
                if not job_state:
                    info("Queue reports force field optimisation has finished")
                    self.state['ff_opt'] = (FINISHED, False)
                else:
                    # Still running
                    info("Force field optimisation still in progress")
                    end_after = True

        if self.state['ff_opt'][0] == NOT_RUN or 'ff_opt' in self.options.args:
            jobid = self.run_ff_opt()
            sys_argv_strip('ff_opt')
            end_after = self.postrun(jobid)
            self.dump_state()

        if self.state['ff_opt'][0] == FINISHED:
            self.structure.update_pos(self.options.get('ff_opt_code'))
            self.state['ff_opt'] = (UPDATED, False)
            self.dump_state()

        # If postrun is submitted then this script is done!
        if end_after:
            terminate(0)

    def step_dft(self):
        """Check the DFT step of the calculation."""
        end_after = False

        if self.state['dft'][0] not in [UPDATED, SKIPPED]:
            if self.options.getbool('no_dft'):
                info("Skipping DFT step completely")
                info("Job might fail later if you need the ESP")
                self.state['dft'] = (SKIPPED, False)
            elif self.state['dft'][0] == RUNNING:
                job_state = self.job_handler.jobcheck(self.state['dft'][1])
                if not job_state:
                    info("Queue reports DFT step has finished")
                    self.state['dft'] = (FINISHED, False)
                else:
                    # Still running
                    info("DFT still in progress")
                    end_after = True

        if self.state['dft'][0] == NOT_RUN or 'dft' in self.options.args:
            jobid = self.run_dft()
            sys_argv_strip('dft')
            end_after = self.postrun(jobid)
            self.dump_state()

        if self.state['dft'][0] == FINISHED:
            self.structure.update_pos(self.options.get('dft_code'))
            self.state['dft'] = (UPDATED, False)
            self.dump_state()

        # If postrun is submitted then this script is done!
        if end_after:
            terminate(0)

    def step_charges(self):
        """Check the charge step of the calculation."""
        end_after = False

        if self.state['charges'][0] not in [UPDATED, SKIPPED]:
            if self.options.getbool('no_charges'):
                info("Skipping charge calculation")
                self.state['charges'] = (SKIPPED, False)
            elif self.state['charges'][0] == RUNNING:
                job_state = self.job_handler.jobcheck(self.state['charges'][1])
                if not job_state:
                    info("Queue reports charge calculation has finished")
                    self.state['charges'] = (FINISHED, False)
                else:
                    info("Charge calculation still running")
                    end_after = True

        if self.state['charges'][0] == NOT_RUN or 'charges' in self.options.args:
            jobid = self.run_charges()
            sys_argv_strip('charges')
            end_after = self.postrun(jobid)
            self.dump_state()

        if self.state['charges'][0] == FINISHED:
            self.structure.update_charges(self.options.get('charge_method'),
                                          self.options)
            self.state['charges'] = (UPDATED, False)
            self.dump_state()

        # If postrun is submitted then this script is done!
        if end_after:
            terminate(0)

    def step_gcmc(self):
        """Check the GCMC step of the calculation."""
        end_after = False
        jobids = {}
        postrun_ids = []

        if self.options.getbool('no_gcmc'):
            info("Skipping GCMC simulation")
            return
        elif not self.state['gcmc'] or 'gcmc' in self.options.args:
            # The dictionary is empty before any runs
            info("Starting gcmc step")
            jobids = self.run_fastmc()
            sys_argv_strip('gcmc')
            self.dump_state()

        for tp_point, jobid in jobids.items():
            if jobid is True:
                self.state['gcmc'][tp_point] = (FINISHED, False)
            elif jobid is False:
                self.state['gcmc'][tp_point] = (SKIPPED, False)
            else:
                info("FastMC job in queue. Jobid: %s" % jobid)
                self.state['gcmc'][tp_point] = (RUNNING, jobid)
                postrun_ids.append(jobid)
                # unfinished GCMCs
                end_after = True
        else:
            # when the loop completes write out the state
            self.dump_state()

        for tp_point in self.state['gcmc']:
            tp_state = self.state['gcmc'][tp_point]
            if tp_state[0] == RUNNING:
                new_state = self.job_handler.jobcheck(tp_state[1])
                if not new_state:
                    info("Queue reports GCMC %s finished" % (tp_point,))
                    # need to know we have finished to update below
                    tp_state = (FINISHED, False)
                    self.state['gcmc'][tp_point] = tp_state
                    self.dump_state()
                else:
                    info("GCMC %s still running" % (tp_point,))
                    # unfinished GCMC so exit later
                    end_after = True

            # any states that need to be updated should have been done by now
            if tp_state[0] == FINISHED:
                startdir = os.getcwd()
                # wooki seems slow to copy output files back
                # so we give them a few chances to appear
                max_attempts = 6
                for attempt_count in range(max_attempts):
                    time.sleep(attempt_count)
                    try:
                        self.structure.update_gcmc(tp_point, self.options)
                        self.state['gcmc'][tp_point] = (UPDATED, False)
                        self.dump_state()
                        break
                    except IOError:
                        os.chdir(startdir)
                else:
                    error('OUTPUT file never appeared')

        if postrun_ids:
            self.postrun(postrun_ids)

        if end_after:
            info("GCMC run has not finished completely")
            terminate(0)

    def step_properties(self):
        """Run the properties calculations if required."""

        if self.state['properties'][0] not in [UPDATED, SKIPPED]:
            if self.options.getbool('no_properties'):
                info("Skipping all properties calculations")
                self.state['properties'] = (SKIPPED, False)

        if self.state['properties'][0] == NOT_RUN or 'properties' in self.options.args:
            self.calculate_properties()
            self.state['properties'] = (UPDATED, False)
            self.dump_state()

    def step_absl(self):
        """Check the GCMC step of the calculation."""
        # TODO(ekadants): this was the same as step_gcmc, it runs absl for
        # simultaneously every gcmc point
        end_after = False
        jobids = {}
        postrun_ids = []

        # check for old simulations with no absl state
        # TODO(tdaff): remove eventually
        if 'absl' not in self.state:
            self.state['absl'] = {}

        if self.options.getbool('no_absl'):
            info("Skipping ABSL calculation")
            return
        elif not self.state['absl'] or 'absl' in self.options.args:
            # The dictionary is empty before any runs
            info("Starting absl step")
            jobids = self.run_absl()
            sys_argv_strip('absl')
            self.dump_state()

        for tp_point, jobid in jobids.items():
            if jobid is True:
                self.state['absl'][tp_point] = (FINISHED, False)
            elif jobid is False:
                self.state['absl'][tp_point] = (SKIPPED, False)
            else:
                info("ABSL job in queue. Jobid: %s" % jobid)
                self.state['absl'][tp_point] = (RUNNING, jobid)
                postrun_ids.append(jobid)
                # unfinished ABSL calculations
                end_after = True
        else:
            # when the loop completes write out the state
            self.dump_state()

        for tp_point in self.state['absl']:
            tp_state = self.state['absl'][tp_point]
            if tp_state[0] == RUNNING:
                new_state = self.job_handler.jobcheck(tp_state[1])
                if not new_state:
                    info("Queue reports ABSL %s finished" % (tp_point,))
                    # need to know we have finished to update below
                    tp_state = (FINISHED, False)
                    self.state['absl'][tp_point] = tp_state
                    self.dump_state()
                else:
                    info("ABSL %s still running" % (tp_point,))
                    # unfinished ABSL so exit later
                    end_after = True

            # any states that need to be updated should have been done by now
            if tp_state[0] == FINISHED:
                startdir = os.getcwd()
                # wooki seems slow to copy output files back
                # so we give them a few chances to appear
                max_attempts = 6
                for attempt_count in range(max_attempts):
                    time.sleep(attempt_count)
                    try:
                        self.structure.update_absl(tp_point, self.options)
                        self.state['absl'][tp_point] = (UPDATED, False)
                        self.dump_state()
                        break
                    except IOError:
                        os.chdir(startdir)
                else:
                    #TODO(tdaff): does this matter here?
                    error('ABSL output never appeared')

        if postrun_ids:
            self.postrun(postrun_ids)

        if end_after:
            info("ABSL run has not finished completely")
            terminate(0)

    def import_old(self):
        """Try and import any data from previous stopped simulation."""
        job_name = self.options.get('job_name')
        job_dir = self.options.get('job_dir')
        try:
            self.structure.from_file(
                job_name,
                self.options.get('initial_structure_format'),
                self.options)
            self.state['init'] = (UPDATED, False)
        except IOError:
            info("No initial structure found to import")
        try:
            self.structure.update_pos(self.options.get('ff_opt_code'))
            self.state['ff_opt'] = (UPDATED, False)
        except IOError:
            info("No force field optimised structure found to import")
        try:
            self.structure.update_pos(self.options.get('dft_code'))
            self.state['dft'] = (UPDATED, False)
        except IOError:
            info("No optimized structure found to import")
        try:
            self.structure.update_charges(self.options.get('charge_method'),
                                          self.options)
            self.state['charges'] = (UPDATED, False)
        except IOError:
            info("No charges found to import")
        # Need to generate supercell here on import so that it is set, and
        # is based on the cell from dft, if changed
        self.structure.gen_supercell(self.options)

        guests = [Guest(x) for x in self.options.gettuple('guests')]
        if not same_guests(self.structure.guests, guests):
            info("Replacing old guests")
            self.structure.guests = guests
        else:
            # use existing guests that may have data
            debug("Retaining previous guests")
            guests = self.structure.guests
        temps = self.options.gettuple('mc_temperature', float)
        presses = self.options.gettuple('mc_pressure', float)
        indivs = self.options.gettuple('mc_state_points', float)
        for tp_point in state_points(temps, presses, indivs, len(guests)):
            try:
                self.structure.update_gcmc(tp_point, self.options)
                self.state['gcmc'][tp_point] = (UPDATED, False)
            except (IOError, OSError):
                info("GCMC point %s not found" % str(tp_point))

        # Reset directory at end
        os.chdir(job_dir)

    def postrun(self, jobid):
        """Determine if we need the job handler to post submit itself."""
        # update the job tracker
        if jobid is not False and jobid is not True:
            if self.options.getbool('run_all'):
                debug('Submitting postrun script')
                os.chdir(self.options.get('job_dir'))
                self.job_handler.postrun(jobid)
                return True
            else:
                debug('Postrun script not submitted')
                return False
        else:
            return False


    def run_ff_opt(self):
        """Select correct method for running the dft/optim."""
        ff_opt_code = self.options.get('ff_opt_code')
        info("Running a %s calculation" % ff_opt_code)
        if ff_opt_code == 'gulp':
            jobid = self.run_optimise_gulp()
        else:
            critical("Unknown force field method: %s" % ff_opt_code)
            terminate(91)

        if jobid is True:
            # job run and finished
            self.state['ff_opt'] = (FINISHED, False)
        else:
            info("Running %s job in queue. Jobid: %s" % (ff_opt_code, jobid))
            self.state['ff_opt'] = (RUNNING, jobid)

        return jobid


    def run_dft(self):
        """Select correct method for running the dft/optim."""
        dft_code = self.options.get('dft_code')
        info("Running a %s calculation" % dft_code)
        if dft_code == 'vasp':
            jobid = self.run_vasp()
        elif dft_code == 'siesta':
            jobid = self.run_siesta()
        else:
            critical("Unknown dft method: %s" % dft_code)
            terminate(92)

        # update the job tracker
        #if jobid is False:
        #    self.state['dft'] = (NOT_SUBMITTED, False)
            # submission skipped
        if jobid is True:
            # job run and finished
            self.state['dft'] = (FINISHED, False)
        else:
            info("Running %s job in queue. Jobid: %s" % (dft_code, jobid))
            self.state['dft'] = (RUNNING, jobid)

        return jobid


    def run_charges(self):
        """Select correct charge processing methods."""
        chg_method = self.options.get('charge_method')
        info("Calculating charges with %s" % chg_method)
        if chg_method == 'repeat':
            # Get ESP
            self.esp_to_cube()
            jobid = self.run_repeat()
        elif chg_method == 'gulp':
            jobid = self.run_qeq_gulp()
        elif chg_method == 'egulp':
            jobid = self.run_qeq_egulp()
        else:
            critical("Unknown charge calculation method: %s" % chg_method)
            terminate(93)

        # update the job tracker
        if jobid is True:
            # job run and finished
            self.state['charges'] = (FINISHED, False)
        else:
            info("Running %s job in queue. Jobid: %s" % (chg_method, jobid))
            self.state['charges'] = (RUNNING, jobid)

        return jobid

    ## Methods for specific codes start here

    def run_optimise_gulp(self):
        """Run GULP to do a UFF optimisation."""
        job_name = self.options.get('job_name')
        optim_code = 'gulp'
        terse = self.options.getbool('gulp_terse')
        # put an opt in path to distinguish from the charge calculation
        optim_dir = path.join(self.options.get('job_dir'),
                                   'faps_%s_%s_opt' % (job_name, optim_code))
        mkdirs(optim_dir)
        os.chdir(optim_dir)
        debug("Running in %s" % optim_dir)

        filetemp = open('%s.gin' % job_name, 'w')
        filetemp.writelines(self.structure.to_gulp(optimise=True, terse=terse))
        filetemp.close()

        if 'GULP_LIB' not in os.environ:
            warning("gulp library directory not set; optimisation might fail")

        if self.options.getbool('no_submit'):
            info("GULP input files generated; skipping job submission")
            jobid = False
        else:
            jobid = self.job_handler.submit(optim_code, self.options,
                                            input_file='%s.gin' % job_name)

        # Tidy up at the end
        os.chdir(self.options.get('job_dir'))
        return jobid


    def run_vasp(self):
        """Make inputs and run vasp job."""
        job_name = self.options.get('job_name')
        nproc = self.options.getint('vasp_ncpu')
        # Keep things tidy in a subdirectory
        dft_code = self.options.get('dft_code')
        vasp_dir = path.join(self.options.get('job_dir'),
                                'faps_%s_%s' % (job_name, dft_code))
        mkdirs(vasp_dir)
        os.chdir(vasp_dir)
        debug("Running in %s" % vasp_dir)
        info("Running on %i nodes" % nproc)

        filetemp = open("POSCAR", "w")
        filetemp.writelines(self.structure.to_vasp(self.options))
        filetemp.close()

        esp_grid = self.esp_grid

        #TODO(jlo): self.structure.types gives you each type
        # e.g ['C', 'C', 'O'... ]
        # self.options.get('...') to get charge or something set a default
        # in default.ini
        # calcualte nelect

        filetemp = open("INCAR", "w")
        if self.esp_reduced:
            # Let VASP do the grid if we don't need to
            filetemp.writelines(mk_incar(self.options, esp_grid=esp_grid))
        else:
            filetemp.writelines(mk_incar(self.options))
        filetemp.close()

        filetemp = open("KPOINTS", "w")
        filetemp.writelines(mk_kpoints(self.options.gettuple('kpoints', int)))
        filetemp.close()

        potcar_types = unique(self.structure.types)
        filetemp = open("POTCAR", "w")
        potcar_dir = self.options.get('potcar_dir')
        for at_type in potcar_types:
            # Try and get the preferred POTCARS
            debug("Using %s pseudopotential for %s" %
                 (VASP_PSEUDO_PREF.get(at_type, at_type), at_type))
            potcar_src = path.join(potcar_dir,
                                      VASP_PSEUDO_PREF.get(at_type, at_type),
                                      "POTCAR")
            shutil.copyfileobj(open(potcar_src), filetemp)
        filetemp.close()

        if self.options.getbool('no_submit'):
            info("Vasp input files generated; skipping job submission")
            # act as if job completed
            jobid = False
        else:
            self.job_handler.env(dft_code, options=self.options)
            jobid = self.job_handler.submit(dft_code, self.options)

        # Tidy up at the end and pass on job id
        os.chdir(self.options.get('job_dir'))
        return jobid

    def run_siesta(self):
        """Make siesta input and run job."""
        job_name = self.options.get('job_name')
        nproc = self.options.getint('siesta_ncpu')
        # Keep things tidy in a subdirectory
        dft_code = self.options.get('dft_code')
        siesta_dir = path.join(self.options.get('job_dir'),
                                  'faps_%s_%s' % (job_name, dft_code))
        mkdirs(siesta_dir)
        os.chdir(siesta_dir)
        debug("Running in %s" % siesta_dir)
        info("Running on %i nodes" % nproc)

        filetemp = open('%s.fdf' % job_name, 'w')
        filetemp.writelines(self.structure.to_siesta(self.options))
        filetemp.close()

        psf_types = unique(self.structure.types)
        psf_dir = self.options.get('psf_dir')
        for at_type in psf_types:
            psf_atm = '%s.psf' % at_type
            psf_src = path.join(psf_dir, psf_atm)
            psf_dest = path.join(siesta_dir, psf_atm)
            try:
                if not path.exists(psf_atm):
                    os.symlink(psf_src, psf_dest)
            # symlinks not available pre 3.2 on windows
            except AttributeError:
                shutil.copy(psf_src, siesta_dir)
        filetemp.close()

        if self.options.getbool('no_submit'):
            info("Siesta input files generated; skipping job submission")
            jobid = False
        else:
            # sharcnet does weird things for siesta
            self.job_handler.env(dft_code, options=self.options)
            jobid = self.job_handler.submit(dft_code, self.options,
                                            input_file='%s.fdf' % job_name)

        # Tidy up at the end
        os.chdir(self.options.get('job_dir'))
        return jobid

    def run_qeq_gulp(self, fitting=False):
        """Run GULP to calculate charge equilibration charges."""
        job_name = self.options.get('job_name')
        qeq_code = 'gulp'
        if fitting:
            qeq_dir = path.join(self.options.get('job_dir'),
                                   'faps_%s_%s_fit' % (job_name, qeq_code))
        else:
            qeq_dir = path.join(self.options.get('job_dir'),
                                   'faps_%s_%s' % (job_name, qeq_code))
        mkdirs(qeq_dir)
        os.chdir(qeq_dir)
        debug("Running in %s" % qeq_dir)

        qeq_dict = parse_qeq_params(self.options.gettuple('qeq_parameters'))

        filetemp = open('%s.gin' % job_name, 'w')
        filetemp.writelines(self.structure.to_gulp(qeq_fit=fitting, qeq_dict=qeq_dict))
        filetemp.close()

        if self.options.getbool('no_submit'):
            info("GULP input files generated; skipping job submission")
            jobid = False
        elif fitting:
            jobid = self.job_handler.submit(qeq_code, self.options,
                                            input_file='%s.gin' % job_name)
            info("Running GULP fitting job in queue. Jobid: %s" % jobid)
            self.state['qeq_fit'] = (RUNNING, jobid)
        else:
            jobid = self.job_handler.submit(qeq_code, self.options,
                                            input_file='%s.gin' % job_name)

        # Tidy up at the end
        os.chdir(self.options.get('job_dir'))
        return jobid

    def run_qeq_egulp(self):
        """Run EGULP to calculate charge equilibration charges."""
        job_name = self.options.get('job_name')
        qeq_code = 'egulp'
        qeq_dir = path.join(self.options.get('job_dir'),
                            'faps_%s_%s' % (job_name, qeq_code))
        typed_atoms = self.options.getbool('egulp_typed_atoms')

        mkdirs(qeq_dir)
        os.chdir(qeq_dir)
        debug("Running in %s" % qeq_dir)

        filetemp = open('%s.geo' % job_name, 'w')
        filetemp.writelines(self.structure.to_egulp(typed_atoms))
        filetemp.close()

        # EGULP defaults to GULP parameters if not specified
        # TODO(tdaff): remove old terminaology
        try:
            egulp_parameters = self.options.gettuple('egulp_parameters')
            warning("egulp_parameters is deprecated use qeq_parameters instead")
        except AttributeError:
            egulp_parameters = self.options.gettuple('qeq_parameters')

        if not egulp_parameters:
            # parameters are mandatory in new egulp
            egulp_parameters = ('H', QEQ_PARAMS['H'][0], QEQ_PARAMS['H'][1])
        else:
            info("Custom EGULP parameters selected")

        filetemp = open('%s.param' % job_name, 'w')
        filetemp.writelines(mk_egulp_params(egulp_parameters))
        filetemp.close()

        filetemp = open('%s.ini' % job_name, 'w')
        filetemp.writelines(mk_egulp_ini(self.options))
        filetemp.close()

        egulp_args = ['%s.geo' % job_name,
                      '%s.param' % job_name,
                      '%s.ini' % job_name]

        if self.options.getbool('no_submit'):
            info("EGULP input files generated; skipping job submission")
            jobid = False
        else:
            jobid = self.job_handler.submit(qeq_code, self.options,
                                            input_args=egulp_args)

        # Tidy up at the end
        os.chdir(self.options.get('job_dir'))
        return jobid

    def esp_to_cube(self):
        """Make the cube for repeat input."""
        job_name = self.options.get('job_name')
        esp_src = self.options.get('esp_src')
        repeat_dir = path.join(self.options.get('job_dir'),
                                  'faps_%s_repeat' % job_name)
        mkdirs(repeat_dir)
        src_dir = path.join(self.options.get('job_dir'),
                               'faps_%s_%s' % (job_name, esp_src))
        os.chdir(src_dir)
        if esp_src == 'vasp':
            esp_to_cube_args = shlex.split(self.options.get('vasp_to_cube'))
            info("Converting vasp esp to cube, this might take a minute...")
            submit = subprocess.Popen(esp_to_cube_args)
            submit.wait()
            # Cube should have job_name, but can get truncated;
            # therefore we try to look for it first
            cube_file = glob.glob('*.cube')
            if len(cube_file) == 1:
                cube_file = cube_file[0]
            elif len(cube_file) > 1:
                cube_file = cube_file[0]
                warning("More or than one .cube found; using %s" % cube_file)
            else:
                error("No cube files found; check vasp_to_cube output")
            # Move it to the repeat directory and give a proper name
            move_and_overwrite(cube_file,
                               path.join(repeat_dir, job_name + '.cube'))
            unneeded_files = self.options.gettuple('vasp_delete_files')
            remove_files(unneeded_files)
            keep_files = self.options.gettuple('vasp_compress_files')
            compress_files(keep_files)
        elif esp_src == 'siesta':
            esp_to_cube_args = shlex.split(self.options.get('siesta_to_cube'))
            esp_grid = self.esp_grid
            info("Generating ESP grid of %ix%ix%i" % esp_grid)
            siesta_to_cube_input = [
                "%s\n" % job_name,
                "%f %f %f\n" % (0.0, 0.0, 0.0),
                "%i %i %i\n" % esp_grid]
            info("Converting siesta esp to cube, this might take a minute...")
            submit = subprocess.Popen(esp_to_cube_args, stdin=subprocess.PIPE)
            submit.communicate(input=''.join(siesta_to_cube_input))
            move_and_overwrite(job_name + '.cube', repeat_dir)
            unneeded_files = self.options.gettuple('siesta_delete_files')
            remove_files(unneeded_files)
            keep_files = self.options.gettuple('siesta_compress_files')
            compress_files(keep_files)

        os.chdir(self.options.get('job_dir'))

    def run_repeat(self):
        """Submit the repeat calc to the queue."""
        job_name = self.options.get('job_name')
        charge_code = self.options.get('charge_method')
        repeat_dir = path.join(self.options.get('job_dir'),
                                  'faps_%s_%s' % (job_name, charge_code))
        mkdirs(repeat_dir)
        os.chdir(repeat_dir)

        if self.options.getbool('symmetry'):
            mk_repeat(cube_name=job_name + '.cube', symmetry=True)
            mk_connectivity_ff(self.structure.symmetry_tree)
        else:
            mk_repeat(cube_name=job_name + '.cube', symmetry=False)
        if self.options.getbool('no_submit'):
            info("REPEAT input files generated; skipping job submission")
            jobid = False
        else:
            jobid = self.job_handler.submit(charge_code, self.options)

        os.chdir(self.options.get('job_dir'))
        return jobid

    def run_fastmc(self):
        """Submit a fastmc job to the queue."""
        job_name = self.options.get('job_name')
        mc_code = self.options.get('mc_code')

        # Set the guests before generating the files
        # Load here as options may change in each run
        # and before changing directory, or it will not find guests.lib
        guests = [Guest(x) for x in self.options.gettuple('guests')]
        if not same_guests(self.structure.guests, guests):
            info("Replacing old guests")
            self.structure.guests = guests
        else:
            # use existing guests that may have data
            debug("Retaining previous guests")
            guests = self.structure.guests

        gcmc_dir = path.join(self.options.get('job_dir'),
                                'faps_%s_%s' % (job_name, mc_code))
        mkdirs(gcmc_dir)
        os.chdir(gcmc_dir)

        config, field = self.structure.to_config_field(self.options, fastmc=True)

        filetemp = open("CONFIG", "w")
        filetemp.writelines(config)
        filetemp.close()

        filetemp = open("FIELD", "w")
        filetemp.writelines(field)
        filetemp.close()

        temps = self.options.gettuple('mc_temperature', float)
        presses = self.options.gettuple('mc_pressure', float)
        indivs = self.options.gettuple('mc_state_points', float)
        jobids = {}
        for tp_point in state_points(temps, presses, indivs, len(guests)):
            temp = tp_point[0]
            press = tp_point[1]
            info("Running GCMC: T=%.1f " % temp +
                 " ".join(["P=%.2f" % x for x in press]))
            tp_path = ('T%s' % temp +
                       ''.join(['P%.2f' % x for x in press]))
            mkdirs(tp_path)
            os.chdir(tp_path)
            try_symlink(path.join('..', 'CONFIG'),'CONFIG')
            try_symlink(path.join('..', 'FIELD'), 'FIELD')
            filetemp = open("CONTROL", "w")
            filetemp.writelines(mk_gcmc_control(temp, press, self.options,
                                                guests, self.structure.gcmc_supercell))
            filetemp.close()

            if self.options.getbool('no_submit'):
                info("FastMC input files generated; "
                     "skipping job submission")
                jobids[(temp, press)] = False
            else:
                jobid = self.job_handler.submit(mc_code, self.options)
                jobids[(temp, press)] = jobid
            os.chdir('..')

        os.chdir(self.options.get('job_dir'))
        return jobids

    def run_absl(self):
        """Submit an absl job to the queue."""
        #TODO(ekadants): this is the code to run the absl jobs
        # put it here

        job_name = self.options.get('job_name')

        guests = self.structure.guests

        gcmc_dir = path.join(self.options.get('job_dir'),
                                'faps_%s_%s' % (job_name, mc_code))
        os.chdir(gcmc_dir)

        config, field = self.structure.to_fastmc(self.options)

        filetemp = open("CONFIG", "w")
        filetemp.writelines(config)
        filetemp.close()

        filetemp = open("FIELD", "w")
        filetemp.writelines(field)
        filetemp.close()

        # TODO(ekadants): this descends into each gcmc in turn
        temps = self.options.gettuple('mc_temperature', float)
        presses = self.options.gettuple('mc_pressure', float)
        indivs = self.options.gettuple('mc_state_points', float)
        jobids = {}
        for tp_point in state_points(temps, presses, indivs, len(guests)):
            temp = tp_point[0]
            press = tp_point[1]
            info("Running GCMC: T=%.1f " % temp +
                 " ".join(["P=%.2f" % x for x in press]))
            tp_path = ('T%s' % temp +
                       ''.join(['P%.2f' % x for x in press]))
            mkdirs(tp_path)
            os.chdir(tp_path)
            try_symlink(path.join('..', 'CONFIG'),'CONFIG')
            try_symlink(path.join('..', 'FIELD'), 'FIELD')
            filetemp = open("CONTROL", "w")
            filetemp.writelines(mk_gcmc_control(temp, press, self.options,
                                                guests, self.structure.gcmc_supercell))
            filetemp.close()

            if self.options.getbool('no_submit'):
                info("ABSL input files generated; "
                     "skipping job submission")
                jobids[(temp, press)] = False
            else:
                jobid = self.job_handler.submit('absl', self.options)
                jobids[(temp, press)] = jobid
            os.chdir('..')

        os.chdir(self.options.get('job_dir'))
        return jobids

    def calculate_properties(self):
        """Calculate general structural properties."""

        job_name = self.options.get('job_name')
        job_dir = self.options.get('job_dir')
        props_dir = path.join(job_dir, 'faps_%s_properties' % job_name)
        mkdirs(props_dir)
        os.chdir(props_dir)

        self.structure.gen_neighbour_list()

        ##
        # Surface area calculations
        ##
        surf_probes = self.options.gettuple('surface_area_probe', dtype=float)
        for probe in surf_probes:
            if self.structure.surface_area(probe) is None:
                self.structure.surface_area(probe, value=self.calc_surface_area(probe))

        # Neighbour list makes .niss too big; remove them
        for atom in self.structure.atoms:
            atom.neighbours = None
            del atom.neighbours

        # Zeoplusplus gives fast access to many properties
        if self.options.getbool('zeo++'):
            try:
                self.calculate_zeo_properties()
            except (OSError, IOError):
                error("Error running zeo++; skipping")

        os.chdir(job_dir)


    def calculate_zeo_properties(self):
        """Run the zeo++ and update properties with no error trapping."""

        job_name = self.options.get('job_name')
        zeofiles = self.structure.to_zeoplusplus()

        filetemp = open("%s.cssr" % job_name, 'w')
        filetemp.writelines(zeofiles[0])
        filetemp.close()

        filetemp = open("%s.rad" % job_name, 'w')
        filetemp.writelines(zeofiles[1])
        filetemp.close()

        filetemp = open("%s.mass" % job_name, 'w')
        filetemp.writelines(zeofiles[2])
        filetemp.close()

        probes = set([1.0]) # Always have a helium probe
        for guest in self.structure.guests:
            if hasattr(guest, 'probe_radius'):
                probes.add(guest.probe_radius)

        zeo_exe = shlex.split(self.options.get('zeo++_exe'))
        zeo_exe += ['-mass', '%s.mass' % job_name, '-r', '%s.rad' % job_name]
        cssr_file = ['%s.cssr' % job_name]

        # incuded sphere, free sphere, included sphere along free path
        zeo_command = zeo_exe + ['-res'] + cssr_file
        info("Running zeo++ pore diameters")
        debug("Running command: '" + " ".join(zeo_command) + "'")
        zeo_process = subprocess.Popen(zeo_command, stdout=subprocess.PIPE,
                                       stderr=subprocess.PIPE)
        zeo_process.wait()

        zeo_stderr = " ".join(x.strip() for x in zeo_process.stderr.readlines())
        debug(zeo_stderr)
        if "Voronoi volume check failed" in zeo_stderr:
            warning("Structure is likely bad; zeo++ is unable to complete")
            warning(zeo_stderr)
            self.structure.bad_structure = True

        res_file = open('%s.res' % job_name).read().split()
        self.structure.pore_diameter = tuple(float(x) for x in res_file[1:])

        atom_samples = '%i' % 2000
        volume_samples = '%i' % (20*self.structure.cell.volume)

        for probe in probes:
            zeo_command = zeo_exe + [
                '-chan', '%f' % probe,
                '-sa', '%f' % probe, '%f' % probe, atom_samples,
                '-vol', '%f' % probe, '%f' % probe, volume_samples] + cssr_file

            debug("Running command: '" + " ".join(zeo_command) + "'")
            zeo_process = subprocess.Popen(zeo_command, stdout=subprocess.PIPE)
            zeo_process.wait()
            # channel dimensionality
            channels = [int(x) for x in open('%s.chan' % job_name).read().split()[5:]]
            self.structure.sub_property('dimensionality', probe, channels)
            # surface area
            for line in open('%s.sa' % job_name):
                if 'A^2' in line:
                    self.structure.sub_property('zeo_surface_area', probe,
                                                value=float(line.split()[-1]))
            # accessible volume
            for line in open('%s.vol' % job_name):
                if 'A^3' in line:
                    self.structure.sub_property('void_volume', probe,
                                                value=float(line.split()[-1]))


    @property
    def esp_grid(self):
        """Estimate the esp grid based on resolution and memory."""
        # If repeat is unsing double precision, use 4 for single
        repeat_prec = 8
        # User defined resolution, try to use this
        resolution = self.options.getfloat('esp_resolution')
        repeat_ncpu = self.options.getint('repeat_ncpu')
        if repeat_ncpu == 1:
            vmem = self.options.getfloat('serial_memory')
        else:
            vmem = self.options.getfloat('threaded_memory')
        # Nice even grids might scale better in parallel repeat
        esp_grid = tuple([int(4*np.ceil(x/(4*resolution)))
                          for x in self.structure.cell.params[:3]])
        memory_guess = prod(esp_grid)*self.structure.natoms*repeat_prec/1e9
        self._esp_reduced = False
        if memory_guess > vmem:
            warning("ESP at this resolution might need up to %.1f GB of "
                    "memory but calculation will only request %.1f" %
                    (memory_guess, vmem))
            resolution = resolution/pow(vmem/memory_guess, 1.0/3)
            esp_grid = tuple([int(4*np.ceil(x/(4*resolution)))
                              for x in self.structure.cell.params[:3]])
            warning("Reduced grid to %.2f A resolution to fit" % resolution)
            self._esp_reduced = True

        self._esp_grid = esp_grid
        return esp_grid

    @property
    def esp_reduced(self):
        """Has the esp been reduced to fit the memory requirements?"""
        if not hasattr(self, '_esp_reduced'):
            # generate the esp and check memory requirements
            self.esp_grid
        return self._esp_reduced

    def calc_surface_area(self, rprobe=0.0):
        """Accessible surface area by uniform or Monte Carlo sampling."""
        self.structure.gen_neighbour_list()
        xyz = []
        resolution = self.options.getfloat('surface_area_resolution')
        uniform = self.options.getbool('surface_area_uniform_sample')
        info("Calculating surface area: %.3f probe, %s points, %.3f res" %
             (rprobe, ("random","uniform")[uniform], resolution))
        total_area = 0.0
        hydrophilic_area = 0.0
        # gromacs default of 0.2 seems very constrained
        hydrophilic_threshold = 0.3
        cell = self.structure.cell.cell
        inv_cell = np.linalg.inv(cell.T)
        # Pre-calculate and organise the in-cell atoms
        atoms = [(atom.ipos(cell, inv_cell).tolist(),
                  atom.ifpos(inv_cell),
                  atom.vdw_radius+rprobe,
                  atom.neighbours,
                  atom) for atom in self.structure.atoms]

        # sigma is the vdw_radius plus distance to center of probe, which
        # gives accessible surface area;
        all_samples = []
        for a1_pos, a1_fpos, a1_sigma, neighbours, atom in atoms:
            surface_area = 4*pi*(a1_sigma**2)
            nsamples = int(surface_area/resolution)
            if not nsamples in all_samples:
                debug("Atom type with %i samples" % nsamples)
                all_samples.append(nsamples)
            ncount = 0

            if uniform:
                # uniform spiral sample of surface
                z_vals = np.linspace(1, -1, nsamples, endpoint=True)
                r_vals = sqrt(1-z_vals**2)
                t_vals = np.linspace(0, pi*(3-(5**0.5))*nsamples,
                                     nsamples, endpoint=False)
                points = array([r_vals*cos(t_vals),
                                r_vals*sin(t_vals),
                                z_vals]).transpose()*a1_sigma + a1_pos
            else:
                # random MC sampling
                phi = 2*np.random.random(nsamples)*pi
                costheta = np.random.random(nsamples)*2 - 1
                theta = arccos(costheta)
                points = array([sin(theta)*cos(phi),
                                sin(theta)*sin(phi),
                                cos(theta)]).transpose()*a1_sigma + a1_pos

            # All points are brought into the cell
            points = [dot(inv_cell, x) for x in points]
            fpoints = np.mod(points, 1.0)
            points = [list(dot(x, cell)) for x in fpoints]

            for point, fpoint in zip(points, fpoints):
            # Check for overlap
                for a2_dist, a2_idx in neighbours:
                    a2_pos = atoms[a2_idx][0]
                    a2_fpos = atoms[a2_idx][1]
                    a2_sigma = atoms[a2_idx][2]
                    if a2_dist > a1_sigma + a2_sigma:
                        # No more atoms within the radius, point valid
                        ncount += 1
                        xyz.append((atom.type, point, atom.charge))
                        break
                    elif vecdist3(point, a2_pos) < a2_sigma:
                        # Point collision
                        break
                    elif min_dist(point, fpoint, a2_pos, a2_fpos, cell) < a2_sigma:
                        # Periodic collision
                        break
                else:
                    # Loop over all atoms finished; point valid
                    ncount += 1
                    xyz.append((atom.type, point, atom.charge))

            # Fraction of the accessible surface area for sphere to real area
            if abs(atom.charge) > hydrophilic_threshold:
                hydrophilic_area += (surface_area*ncount)/nsamples
            total_area += (surface_area*ncount)/nsamples
        if self.options.getbool('surface_area_save'):
            job_name = self.options.get('job_name')
            xyz_out = open('%s-surf-%.2f.xyz' % (job_name, rprobe), 'w')
            xyz_out.write('%i\nResolution: %f Area: %f\n' %
                          (len(xyz), resolution, total_area))
            for ppt in xyz:
                xyz_out.write(('%-6s' % ppt[0]) +
                              ('%10.6f %10.6f %10.6f' % tuple(ppt[1])) +
                              ('%10.6f\n' % ppt[2]))
        try:
            hydrophilic_fraction = hydrophilic_area/total_area
        except ZeroDivisionError:
            hydrophilic_fraction = 0.0
        info("Hydrophilic area (A^2) and fraction (probe: %f): %f, %f" %
             (rprobe, hydrophilic_area, hydrophilic_fraction))
        return total_area

class Structure(object):
    """
    The current state of the structure; update as the calculations proceed.

    Structure provides methods to produce input files for and take output from
    various computational chemistry packages but needs to be told what to do.
    Internal energy units are kcal/mol.

    Methods are grouped:
    * Initial structure parsers
    * Output file parsers to update structure
    * Input file generation
    * Internal manipulation methods

    """
    # TODO: dft energy?
    def __init__(self, name):
        """Just instance an empty structure initially."""
        self.name = name
        self.cell = Cell()
        self.atoms = []
        self.esp = None
        self.dft_energy = 0.0
        self.guests = []
        self.properties = {}
        self.space_group = None

    def from_file(self, basename, filetype, defaults):
        """Select the correct file parser."""
        if filetype in ['sql', 'sqlite']:
            # Makeshift selection method to select a mof
            # jobname is dbname.type.structure_id
            from backend.sql import AlchemyBackend
            # [db_name, sym or free, identity]
            db_params = self.name.split('.')
            reader = AlchemyBackend(db_params[0])
            cif_string = reader.start_cif(db_params[1], int(db_params[2]))
            self.from_cif(string=cif_string)
        elif filetype.lower() in ['pdb']:
            self.from_pdb(basename + '.' + filetype)
        elif filetype.lower() in ['pqr']:
            # Look for a pqr or just a pdb wih charges
            listdir = os.listdir('.')
            if (basename + '.pqr') in listdir:
                self.from_pdb(basename + '.pqr', charges=True)
            else:
                self.from_pdb(basename + '.pdb', charges=True)
        elif filetype.lower() in ['vasp', 'poscar', 'contcar']:
            listdir = os.listdir('.')
            test_files = [
                basename + '.contcar', basename + '.CONTCAR', 'CONTCAR',
                basename + '.poscar', basename + '.POSCAR', 'POSCAR']
            for filename in test_files:
                if filename in listdir:
                    self.from_vasp(filename)
                    break
        elif filetype.lower() in ['cif']:
            self.from_cif(basename + '.' + filetype)
        elif filetype.lower() in ['xyz']:
            cell = defaults.gettuple('default_cell', float)
            self.from_xyz(basename + '.' + filetype, cell=cell)
        else:
            error("Unknown filetype %s" % filetype)

    def update_pos(self, opt_code):
        """Select the method for updating atomic positions."""
        opt_path = path.join('faps_%s_%s' % (self.name, opt_code))
        info("Updating positions from %s" % opt_code)
        if opt_code == 'vasp':
            self.from_vasp(path.join(opt_path, 'CONTCAR'), update=True)
        elif opt_code == 'siesta':
            self.from_siesta(path.join(opt_path, '%s.STRUCT_OUT' % self.name))
        elif opt_code == 'gulp':
            opt_path = "%s_opt" % opt_path
            self.optimisation_output = validate_gulp_output(
                path.join(opt_path, 'faps-%s.out' % self.name))
            self.from_gulp_output(path.join(opt_path, '%s.grs' % self.name))
        else:
            error("Unknown positions to import %s" % opt_code)

    def update_charges(self, charge_method, options=None):
        """Select the method for updating charges."""
        charge_path = path.join('faps_%s_%s' % (self.name, charge_method))
        if charge_method == 'repeat':
            info("Updating charges from repeat")
            self.charges_from_repeat(
                path.join(charge_path, 'faps-%s.out' % self.name),
                options.getbool('symmetry'))
            # Cleanup of REPEAT files
            unneeded_files = options.gettuple('repeat_delete_files')
            remove_files(unneeded_files, charge_path)
            keep_files = options.gettuple('repeat_compress_files')
            compress_files(keep_files, charge_path)
        elif charge_method == 'gulp':
            info("Updating charges from GULP QEq")
            self.charges_from_gulp(
                path.join(charge_path, 'faps-%s.out' % self.name))
        elif charge_method == 'egulp':
            info("Updating charges from EGULP QEq")
            self.charges_from_egulp(path.join(charge_path, 'charges.dat'))
        else:
            error("Unknown charge method to import %s" % charge_method)

    def update_gcmc(self, tp_point, options):
        """Select the source for GCMC results and import."""
        gcmc_code = options.get('mc_code')
        gcmc_path = path.join('faps_%s_%s' % (self.name, gcmc_code))
        # Runs in subdirectories
        tp_path = path.join(gcmc_path, 'T%s' % tp_point[0] +
                               ''.join(['P%.2f' % x for x in tp_point[1]]))
        if gcmc_code == 'fastmc':
            info("Importing results from FastGCMC")
            self.fastmc_postproc(tp_path, tp_point, options)
        else:
            error("Unknown gcmc method to import %s" % gcmc_code)

    def update_absl(self, tp_point, options):
        """Select the source for ABSL results and import."""
        gcmc_path = path.join('faps_%s_%s' % (self.name, gcmc_code))
        # Runs in subdirectories
        tp_path = path.join(gcmc_path, 'T%s' % tp_point[0] +
                               ''.join(['P%.2f' % x for x in tp_point[1]]))
        info("Importing results from ABSL")
        self.absl_postproc(tp_path, tp_point, options)

    def from_pdb(self, filename, charges=False):
        """Read an initial structure from a pdb file."""
        info("Reading positions from pdb file: %s" % filename)
        filetemp = open(filename)
        pdb_file = filetemp.readlines()
        filetemp.close()
        # Build a local list before setting attribute
        newatoms = []
        for line in pdb_file:
            lline = line.lower()
            if lline.startswith('cryst1'):
                self.cell.from_pdb(line)
                self.space_group = line[55:56]
            elif lline.startswith('atom') or lline.startswith('hetatm'):
                newatom = Atom()
                newatom.from_pdb(line, charges=charges)
                newatoms.append(newatom)

        self.atoms = newatoms
        self.order_by_types()

    def from_cif(self, filename=None, string=None):
        """Genereate structure from a .cif file."""
        if filename is not None:
            info("Reading positions from cif file: %s" % filename)
            filetemp = open(filename)
            cif_file = filetemp.readlines()
            filetemp.close()
        elif string is not None:
            info("Positions from cif string")
            cif_file = string.splitlines()
        else:
            error("No source for cif file")
        cif_file = strip_blanks(cif_file)
        params = [None, None, None, None, None, None]
        atoms = []
        cif_bonds = {}
        symmetry = []
        loops = []
        idx = 0
        while idx < len(cif_file):
            # line text needs to be manageable; cif guidelines can be
            # permissive
            # Can no longer just check for _underscores in lines
            # as UFF types can have them and mess up parsing
            line = cif_file[idx].lower().strip()
            if '_cell_length_a' in line:
                params[0] = ufloat(line.split()[1])
            elif '_cell_length_b' in line:
                params[1] = ufloat(line.split()[1])
            elif '_cell_length_c' in line:
                params[2] = ufloat(line.split()[1])
            elif '_cell_angle_alpha' in line:
                params[3] = ufloat(line.split()[1])
            elif '_cell_angle_beta' in line:
                params[4] = ufloat(line.split()[1])
            elif '_cell_angle_gamma' in line:
                params[5] = ufloat(line.split()[1])
            elif '_symmetry_space_group_name_h-m' in line:
                self.space_group = line.split()[1]
            elif 'loop_' in line:
                # loops for _atom_site, _symmetry and _geom
                heads = []
                body = []
                while line.startswith('_') or 'loop_' in line:
                    # must keep the loop_ line as this can still contain headers
                    heads.extend(line.split())
                    idx += 1
                    # don't lower these to keep atomic symbols
                    line = cif_file[idx].strip()
                while idx < len(cif_file) and not line.startswith('_') and not 'loop_' in line:
                    # shlex keeps 'quoted items' as one
                    # Some cifs seem to have primed atom symbols
                    # posix=False should help
                    # using .shlex instead of .split works with '#' comments too
                    split_line = shlex.shlex(line, posix=False)
                    split_line.whitespace_split = True
                    split_line = list(split_line)
                    body.extend([x.strip("'").strip('"') for x in split_line])
                    idx += 1
                    try:
                        line = cif_file[idx]
                    except IndexError:
                        line = ''
                if 'loop_' in heads:
                    heads.remove('loop_')
                loops.append((heads, body))
                continue
            idx += 1

        # cell first
        if np.all(params):
            self.cell.params = params
        else:
            error("No cell or incomplete cell found in cif file")

        # parse loop contents
        for heads, body in loops:
            if '_atom_site_fract_x' in heads:
                while body:
                    atoms.append(dict(zip(heads, body)))
                    body = body[len(heads):]
            if '_symmetry_equiv_pos_as_xyz' in heads:
                while body:
                    sym_dict = dict(zip(heads, body))
                    symmetry.append(
                        Symmetry(sym_dict['_symmetry_equiv_pos_as_xyz']))
                    body = body[len(heads):]
            if '_ccdc_geom_bond_type' in heads:
                while body:
                    bond_dict = dict(zip(heads, body))
                    # bond is sorted so there are no duplicates
                    # and tuple so it can be hashed
                    bond = (bond_dict['_geom_bond_atom_site_label_1'],
                            bond_dict['_geom_bond_atom_site_label_2'])
                    bond = tuple(sorted(bond))
                    # bond distance and type defualts to None if not specified
                    distance = bond_dict.get('_geom_bond_distance')
                    if distance is not None:
                        distance = float(distance)
                    bond_type = bond_dict.get('_ccdc_geom_bond_type')
                    cif_bonds[bond] = (distance, bond_type)
                    body = body[len(heads):]

        if not symmetry:
            debug('No symmetry found; assuming identity only')
            symmetry = [Symmetry('x,y,z')]

        newatoms = []
        for site_idx, atom in enumerate(atoms):
            for sym_op in symmetry:
                newatom = Atom(parent=self)
                newatom.from_cif(atom, self.cell.cell, sym_op, site_idx)
                newatoms.append(newatom)

        self.atoms = newatoms

        if len(symmetry) > 1:
            # can skip if just identity operation as it's slow for big systems
            # Some of pete's symmetrised mofs need a higher tolerence
            duplicate_tolerance = 0.2  # Angstroms
            self.remove_duplicates(duplicate_tolerance)
        self.order_by_types()

        bonds = {}
        # TODO(tdaff): this works for the one tested MOF; 0.1 was not enough
        # only check for bonds that are too long, not too short.
        bond_tolerence = 0.25
        # Assign bonds by index
        for bond, bond_data in cif_bonds.items():
            for first_index, first_atom in enumerate(self.atoms):
                if first_atom.site == bond[0]:
                    for second_index, second_atom in enumerate(self.atoms):
                        if second_atom is first_atom:
                            continue
                        elif second_atom.site == bond[1]:
                            # TODO(tdaff): symmetry implementation for cif bonding
                            distance = min_distance(first_atom, second_atom)
                            bond_dist = bond_data[0]
                            if bond_dist is None:
                                bond_dist = first_atom.covalent_radius + second_atom.covalent_radius
                            if distance < (bond_dist + bond_tolerence):
                                # use the sorted index as bonds between the
                                # same type are doubly specified
                                bond_id = tuple(sorted((first_index, second_index)))
                                bonds[bond_id] = CCDC_BOND_ORDERS[bond_data[1]]
                                if first_atom.is_metal or second_atom.is_metal:
                                    first_atom.is_fixed = True
                                    second_atom.is_fixed = True

        self.bonds = bonds
        self.symmetry = symmetry

    def from_vasp(self, filename='CONTCAR', update=False):
        """Read a structure from a vasp [POS,CONT]CAR file."""
        info("Reading positions from vasp file: %s" % filename)
        filetemp = open(filename)
        contcar = filetemp.readlines()
        filetemp.close()
        atom_list = []
        atom_types = []
        scale = float(contcar[1])
        self.cell.from_lines(contcar[2:5], scale)
        if contcar[5].split()[0].isalpha():
            # vasp 5 with atom names
            atom_types = contcar[5].split()
            del contcar[5]
        poscar_counts = [int(x) for x in contcar[5].split()]
        natoms = sum(poscar_counts)
        if contcar[6].strip()[0].lower() in "s":
            # 's'elective dynamics line; we don't care
            del contcar[6]

        # mcell converts frac -> cart if necessary and scales
        if contcar[6].strip()[0].lower() in "ck":
            mcell = identity(3) * scale
        else:
            mcell = self.cell.cell

        # parsing positions
        if update:
            for atom, at_line in zip(self.atoms, contcar[7:7+natoms]):
                atom.from_vasp(at_line, cell=mcell)
        elif not atom_types:
            critical("Will not extract structure from older vasp files")
        else:
            line_idx = 6
            for at_type, at_count in zip(atom_types, poscar_counts):
                for _atom_idx in range(at_count):
                    line_idx += 1
                    this_atom = Atom()
                    this_atom.from_vasp(contcar[line_idx], at_type, mcell)
                    atom_list.append(this_atom)
            self.atoms = atom_list
            self.order_by_types()

    def from_siesta(self, filename):
        """Update the structure from the siesta output."""
        info("Updating positions from file: %s" % filename)
        filetemp = open(filename)
        struct_out = filetemp.readlines()
        filetemp.close()
        self.cell.from_lines(struct_out[:3])
        for atom, line in zip(self.atoms, struct_out[4:]):
            atom.from_siesta(line, self.cell.cell)

    def from_gulp_output(self, filename):
        """Update the structure from the gulp optimisation output."""
        info("Updating positions from file: %s" % filename)
        grs_out = open(filename)
        for line in grs_out:
            if line.strip() == 'cell':
                params = tuple(float(x) for x in grs_out.next().split()[:6])
                self.cell.params = params
            elif line.strip() == 'fractional':
                cell = self.cell.cell
                for atom, atom_line in zip(self.atoms, grs_out):
                    atom.pos = dot([gfloat(x) for x in atom_line.split()[2:5]], cell)
                    # FIXME(tdaff) fractionals need to change automatically
                    # when the position gets updated (or the cell!)
                    del atom.fractional

        # Make sure everything is good from here
        if self.check_close_contacts(covalent=1.0):
            warning("Structure might have atom overlap, check gulp output!")
            self.bad_structure = True

        if self.bond_length_check():
            warning("Structure might have strained bonds, check gulp output!")
            self.bad_structure = True


    def from_xyz(self, filename, update=False, cell=None):
        """Read a structure from an file."""
        info("Reading positions from xyz file: %s" % filename)
        filetemp = open(filename)
        xyz_file = filetemp.readlines()
        filetemp.close()
        # Setting the cell
        if len(cell) == 6:
            self.cell.params = cell
        elif len(cell) == 9:
            self.cell.cell = array(cell).reshape((3, 3))
        elif cell is not None:
            error("Invalid cell specification %s" % str(cell))
        # Build a local list before setting attribute
        newatoms = []
        natoms = int(xyz_file[0])
        self.properties['header'] = xyz_file[1].strip()
        for line in xyz_file[2:2+natoms]:
            newatom = Atom()
            newatom.from_xyz(line)
            newatoms.append(newatom)
        if update:
            if natoms != self.natoms:
                critical("Incorrect number of atoms to update")
                terminate(96)
            for atom, newatom in zip(self.atoms, newatoms):
                if atom.type != newatom.type:
                    error("Atom order may have changed")
                atom.pos = newatom.pos
        else:
            self.atoms = newatoms
            self.order_by_types()

    def charges_from_repeat(self, filename, symmetry=False):
        """Parse charges and update structure."""
        info("Getting charges from file: %s" % filename)
        charges = []
        filetemp = open(filename)
        for line in filetemp:
            if line.startswith(" Charge"):
                line = line.split()
                # index, type, charge
                charges.append((int(line[1]), int(line[4]), float(line[6])))
            if "Error" in line:
                if float(line.split()[-1]) > 0.6:
                    warning("Error in repeat charges is very high - check cube!")
        filetemp.close()
        if symmetry:
            tree = self.symmetry_tree
            if len(charges) != len(tree):
                error("Incorrect number of charge sets; check REPEAT output")
                terminate(97)
            for symm, charge in zip(sorted(tree.items()), charges):
                for at_idx in symm[1]:
                    self.atoms[at_idx].charge = charge[2]
        else:
            if len(charges) != len(self.atoms):
                error("Incorrect number of charges; check REPEAT output")
                terminate(90)
            for atom, charge in zip(self.atoms, charges):
                atom.charge = charge[2]

    def charges_from_gulp(self, filename):
        """Parse QEq charges from GULP output."""
        info("Getting charges from file: %s" % filename)
        filetemp = open(filename)
        gout = filetemp.readlines()
        filetemp.close()
        start_line = None
        failures = 0
        for line_num, line in enumerate(gout):
            if '  Final charges from QEq :' in line:
                # Take the last set of charges
                start_line = line_num + 7
            elif 'Failed to converge' in line:
                # This will occur twice in the output for complete failure
                failures += 1
        if start_line is None:
            error("Final charges not found in gulp output")
            terminate(184)
        elif failures > 1:
            warning("Gulp charges may not be converged")
        for atom, chg_line in zip(self.atoms, gout[start_line:]):
            atom.charge = float(chg_line.split()[2])

    def charges_from_egulp(self, filename):
        """Parse QEq charges from EGULP output."""
        info("Getting charges from file: %s" % filename)
        filetemp = open(filename)
        gout = filetemp.readlines()
        filetemp.close()
        # charges.dat file only has list of charges in it
        for atom, chg_line in zip(self.atoms, gout):
            atom.charge = float(chg_line.split()[2])
            if atom.charge != atom.charge:
                # These are 'nan'; should not continue or fastmc will mess up
                error("Egulp charges did not converge, check structure")
                terminate(107)
            elif abs(atom.charge) == INFINITY:
                error("Egulp gave infinite charges, check structure")
                terminate(108)
            elif abs(atom.charge) > 10:
                warning("Very high charge from egulp: %s %f" %
                        (atom.site, atom.charge))


    def to_vasp(self, options):
        """Return a vasp5 poscar as a list of lines."""
        optim_h = options.getbool('optim_h')
        optim_all = options.getbool('optim_all')
        types = [atom.type for atom in self.atoms]
        ordered_types = unique(types)
        poscar = ["%s\n" % self.name[:80],
                  " 1.0\n"]
        # Vasp does 16 dp but we get rounding errors (eg cubic) use 14
        poscar.extend(self.cell.to_vector_strings(fmt="%23.14f"))
        poscar.append("".join("%5s" % x for x in ordered_types) + "\n")
        poscar.append("".join("%6i" % types.count(x)
                              for x in ordered_types) + "\n")
        # We always have the T or F so turn on selective dynamics for
        # fixed pos variable cell
        poscar.extend(["Selective dynamics\n", "Cartesian\n"])
        if optim_all:
            info("Optimizing all atom positions")
            fix_h = 'T'
            fix_all = 'T'
        elif optim_h:
            info("Optimizing hydrogen positions")
            fix_h = 'T'
            fix_all = 'F'
        else:
            info("All atom positions fixed")
            fix_h = 'F'
            fix_all = 'F'

        # assume atoms are ordered
        # Atom lines differ from vasp to ensure spaces between numbers
        # with <-10 values
        for atom in self.atoms:
            if atom.type == "H":
                poscar.append("%20.15f %19.15f %19.15f" % tuple(atom.pos) +
                              "%4s%4s%4s\n" % (fix_h, fix_h, fix_h))
            else:
                poscar.append("%20.15f %19.15f %19.15f" % tuple(atom.pos) +
                              "%4s%4s%4s\n" % (fix_all, fix_all, fix_all))
        return poscar

    def to_siesta(self, options):
        """Return a siesta input file as a list of lines."""
        job_name = options.get('job_name')
        siesta_accuracy = options.get("siesta_accuracy").lower()
        if siesta_accuracy in ['high']:
            info("Using 'high' accuracy siesta settings")
            basis = ('DZP', 100, 200)
        elif siesta_accuracy in ['low']:
            info("Using 'low' accuracy siesta settings")
            basis = ('SZ', 200, 100)
        else:
            info("Using default siesta accuracy settings")
            basis = ('DZ', 150, 150)

        u_atoms = unique(self.atoms, key=lambda x: x.type)
        u_types = unique(self.types)
        fdf = ([
            "SystemName %s\n" % job_name,
            "SystemLabel %s\n" % job_name,
            "\n",
            "NumberOfAtoms %i\n" % len(self.atoms),
            "NumberOfSpecies %i\n" % len(u_atoms),
            "\n",
            "SaveElectrostaticPotential .true.\n",
            "WriteMullikenPop 1\n"
            "WriteXML F\n",
            "\n",
            "# Accuracy bits\n",
            "\n",
            "PAO.BasisSize %s\n" % basis[0],
            "PAO.EnergyShift %i meV\n" % basis[1],
            "MeshCutoff %i Ry\n" % basis[2],
            "\n",
            "MaxSCFIterations 100\n",
            "XC.Functional GGA\n",
            "XC.Authors PBE\n",
            "SolutionMethod diagon\n",
            "ElectronicTemperature 25 K\n",
            "DM.NumberPulay 5\n",
            "DM.MixingWeight 0.05\n",
            "\n",
            "%block ChemicalSpeciesLabel\n"] + [
            "%6i %6i %6s\n" % ((idx + 1), atom.atomic_number, atom.type)
                for idx, atom in enumerate(u_atoms)] + [
            "%endblock ChemicalSpeciesLabel\n",
            "\n",
            "LatticeConstant 1 Ang\n"
            "%block LatticeVectors\n"] +
            self.cell.to_vector_strings() + [
            "%endblock LatticeVectors\n",
            "\n",
            "AtomicCoordinatesFormat   Ang\n",
            "\n",
            "%block AtomicCoordinatesAndAtomicSpecies\n"] + [
            "%12.8f %12.8f %12.8f" % tuple(atom.pos) + "%6i\n" %
                (u_types.index(atom.type) + 1) for atom in self.atoms] + [
            "%endblock AtomicCoordinatesAndAtomicSpecies\n"])
        if "Br" in u_types:
            fdf.extend(["\n%block PS.lmax\n",
                        "   Br 2\n",
                        "%endblock PS.lmax\n"])

        if "In" in u_types:
            # semicore states need to be accounted for
            # TODO(tdaff): selective polarisation on the basis functions
            fdf.extend(["\n%block PAO.Basis\n",
                        "In   3\n",
                        "  n=5  0  2\n",
                        "    0.0 0.0\n",
                        "  n=5  1  2  P\n",
                        "    0.0 0.0\n",
                        "  n=4  2  2\n",
                        "    0.0 0.0\n",
                        "%endblock PAO.Basis\n"])

        optim_h = options.getbool('optim_h')
        optim_all = options.getbool('optim_all')
        optim_cell = options.getbool('optim_cell')

        constraint = []

        if optim_all:
            info("Optimizing all atom positions")
            fdf.append("\nMD.TypeOfRun  CG\n")
            fdf.append("MD.NumCGSteps  %i\n" % 800)
        elif optim_h and "H" in self.types:
            info("Optimizing hydrogen positions")
            fdf.append("\nMD.TypeOfRun  CG\n")
            fdf.append("MD.NumCGSteps  %i\n" % 300)
            constraint = ["%i" % (idx+1)
                          for idx, species in enumerate(self.types)
                          if species not in ["H"]]
        elif optim_cell:
            fdf.append("\nMD.TypeOfRun  CG\n")
            fdf.append("MD.NumCGSteps  %i\n" % 300)
            constraint = ["%i" % (idx+1) for idx in range(self.natoms)]

        if optim_cell:
            info("Cell vectors will be optimized")
            fdf.append("MD.VariableCell .true.\n")
        if constraint:
            constraint = textwrap.fill(" ".join(constraint),
                                       initial_indent='position ',
                                       subsequent_indent='position ')
            fdf.extend(["\n%block GeometryConstraints\n",
                        constraint, "\n",
                        "%endblock GeometryConstraints\n"])

        return fdf

    def to_gulp(self, qeq_fit=False, optimise=False, terse=False, qeq_dict={}):
        """Return a GULP file to use for the QEq charges."""
        if qeq_fit:
            keywords = "fitting bulk_noopt qeq\n"
        elif optimise:
            return self.to_gulp_optimise(terse=terse)
        else:
            keywords = "single conp qeq\n"

        gin_file = [
            "# \n# Keywords:\n# \n",
            keywords,
            "# \n# Options:\n# \n",
            "# Initial file written by faps\n"
            "name %s\n" % self.name,
            "vectors\n"] + self.cell.to_vector_strings() + [
            "cartesian\n"]
        if qeq_fit:
            for atom in self.atoms:
                gin_file.extend(["%-5s core " % atom.type,
                                 "%14.7f %14.7f %14.7f " % tuple(atom.pos),
                                 "%14.7f\n" % atom.charge])
            gin_file.append("\n# \n# Fitting variables:\n# \nobservables\n")
            for idx, atom in enumerate(self.atoms):
                gin_file.append("monopoleq\n%5s%11.6f\n" % (idx+1, atom.charge))
            gin_file.append("end\nqelectronegativity\n")
            for at_type in unique(self.types):
                gin_file.extend(
                    ["%-5s" % at_type,
                     "%9.5f %9.5f %9.5f 1 1 0\n" % QEQ_PARAMS[at_type]])
        else:
            for atom in self.atoms:
                gin_file.extend(["%-5s core " % atom.type,
                                 "%14.7f %14.7f %14.7f\n" % tuple(atom.pos)])
            if qeq_dict:
                unique_types = unique(self.types)
                gin_file.append('\nqelectronegativity\n')
                for atom_type, params in qeq_dict.items():
                    if atom_type in unique_types:
                        gin_file.append('%-4s %f %f\n' % (atom_type, params[0], params[1]))

        gin_file.append("\ndump every %s.grs\nprint 1\n" % self.name)
        return gin_file


    def to_gulp_optimise(self, terse=False):
        """Return a GULP file to optimise with UFF."""
        # all atoms of the same forcefield type must have the same label
        # gulp fails if atoms of the same type have different labels!
        # this only crops up as an error in the 4.0 versions
        # 'decimal_only' stops fractions that cannot be parsed when reading
        # updated positions
        if terse:
            # Don't output the bonds
            keywords = "opti noautobond decimal_only conj\n"
        else:
            keywords = "opti noautobond bond decimal_only conj\n"
        gin_file = [
            "# \n# Keywords:\n# \n",
            keywords,
            "# \n# Options:\n# \n",
            "# UFF optimisation by gulp\n"
            "name %s\n" % self.name,
            # using an rfo minimiser with a preconditioned hessian from the
            # BFGS minimiser seems to be the most efficient
            "switch rfo gnorm 0.3\n",
            "vectors\n"] + self.cell.to_vector_strings() + [
            " 1 1 1\n 1 1 1\n 1 1 1\n",  # constant pressure relaxation
            "cartesian\n"]

        all_ff_types = {}

        for at_idx, atom in enumerate(self.atoms):
            ff_type = atom.uff_type
            if not ff_type in all_ff_types:
                all_ff_types[ff_type] = atom.site
                # Sanity check in case types are not given in the input
                if ff_type not in UFF_FULL:
                    error("Atom %s has unknown type %s" % (atom, ff_type))
            if atom.is_fixed:
                fixed_flags = "0 0 0"
            else:
                fixed_flags = "1 1 1"
            gin_file.extend(["%-5s core " % all_ff_types[ff_type],
                             "%14.7f %14.7f %14.7f " % tuple(atom.pos),
                             "%f " % atom.charge,
                             "%f " % 1.0,  # occupancy
                             fixed_flags, "\n"])


        #identify all the individual uff species for the library
        gin_file.append("\nspecies\n")
        for ff_type, species in all_ff_types.items():
            gin_file.append("%-6s core %-6s\n" % (species, ff_type))

        gin_file.append("\n")
        for bond in sorted(self.bonds):
            bond_type = GULP_BOND_ORDERS[self.bonds[bond]]
            gin_file.append("connect %6i %6i %s\n" % (bond[0] + 1, bond[1] + 1, bond_type))

        gin_file.append("\nlibrary uff\n")

        gin_file.append("\nstepmx opt 0.05\n")

        # Restart file is for final structure
        gin_file.append("\ndump every %s.grs\n" % self.name)
        # optimization movie useful for debugging mostly
        if terse:
            # These tell gulp to be quiet, but we also stop the massive arc
            # file being generated
            gin_file.append("\nterse inout structure\n"
                            "terse inout potentials\n"
                            "terse inout derivatives\n"
                            "#output movie arc %s\n" % self.name)
        else:
            gin_file.append("\noutput movie arc %s\n" % self.name)

        return gin_file


    def to_egulp(self, typed_atoms=False):
        """Generate input files for Eugene's QEq code."""
        # bind cell locally for speed and convenience
        cell = self.cell.cell
        inv_cell = self.cell.inverse
        # format exactly as Eugene original script generates it
        geometry_file = ['%s\n' % self.name]
        geometry_file.extend(self.cell.to_vector_strings(fmt=' %15.12f'))
        geometry_file.append('%i\n' % self.natoms)

        atomic_numbers = self.atomic_numbers

        if typed_atoms:
            # Include custom typing, new types must be found by hand.
            # 800 N=O -- removed
            # 801 S=O
            # 802 S-O-H
            for atom_idx, atom in enumerate(self.atoms):
                if atom.uff_type == 'S_3+6':
                    for bond in self.bonds:
                        if atom_idx in bond:
                            other_idx = other_bond_index(bond, atom_idx)
                            if self.atoms[other_idx].uff_type == 'O_2':
                                atomic_numbers[other_idx] = 801
                            elif self.atoms[other_idx].uff_type == 'O_3':
                                atomic_numbers[other_idx] = 802
                                for another_bond in self.bonds:
                                    if other_idx in another_bond:
                                        another_idx = other_bond_index(another_bond, other_idx)
                                        if self.atoms[another_idx].uff_type == 'H_':
                                            atomic_numbers[another_idx] = 1001
#                TODO(tdaff): delete code in future version; removed NO2 typing
#                elif atom.uff_type == 'N_R':
#                    this_bonds = []
#                    for bond in self.bonds:
#                        if atom_idx in bond:
#                            other_idx = other_bond_index(bond, atom_idx)
#                            if self.atoms[other_idx].uff_type == 'O_R':
#                                atomic_numbers[other_idx] = 800

        # atomic numbers should have been modified with exotic types by now
        geometry_file.extend([
            ('%6d ' % atomic_number) +
            ('%12.7f %12.7f  %12.7f' % tuple(atom.ipos(cell, inv_cell))) +
            ('%12.7f\n' % atom.charge)
            for atom, atomic_number in zip(self.atoms, atomic_numbers)
        ])

        return geometry_file


    def to_config_field(self, options, fastmc=False, include_guests=None,
                        dummy=False):
        """
        Return CONFIG and FIELD files in DL_POLY style

        Parameters
        ----------

        fastmc : boolean
            When set to True, the FIELD file will contain the positions for MC
            guests and will give incorrect results with DL_POLY.
        include_guests : dict or None
            A dictionary with guests to be included in the config file with
            the framework. The guest type is the key and their positions are
            nested lists.
        dummy : boolean
            If dummy is set, the interaction parameters and charges for the
            guest are set to zero

        Returns
        -------

        config : list
            The config file as a list of newline terminated strings
        field : list
            The field file as a list of newline terminated strings

        """
        # CONFIG
        self.gen_supercell(options)
        supercell = self.gcmc_supercell
        levcfg = 0  # always
        imcon = self.cell.imcon
        natoms = len(self.atoms) * prod(supercell)

        # do included guests first so natoms can be corrected
        offset = 1

        included_guests_part = []
        # count if any guests are included
        # use get( ... , 0) to get zero for not included
        guest_nummols = {}

        if include_guests is not None:
            for guest in self.guests:
                if guest.ident in include_guests:
                    guest_nummols[guest.ident] = len(include_guests[guest.ident])
                    for positions in include_guests[guest.ident]:
                        for atom, position in zip(guest.atoms, positions):
                            included_guests_part.extend(
                                ["%-6s%10i\n" % (atom.type, offset),
                                 "%20.12f%20.12f%20.12f\n" % tuple(position)])
                            # increment offset as it is used for the framework
                            offset += 1
            # make natoms correct
            natoms += offset - 1

        config = ["%s\n" % self.name[:80],
                  "%10i%10i%10i\n" % (levcfg, imcon, natoms)]
        config.extend(self.cell.to_vector_strings(scale=supercell))

        # included guests go first to match field
        config.extend(included_guests_part)

        # put them in
        for idx, atom in enumerate(self.supercell(supercell)):
            # idx+offset for 1 based indexes in CONFIG
            config.extend(["%-6s%10i\n" % (atom.type, idx + offset),
                           "%20.12f%20.12f%20.12f\n" % tuple(atom.pos)])

        # FIELD
        ntypes = len(self.guests) + 1
        field = ["%s\n" % self.name[:80],
                 "UNITS   kcal\n",
                 "molecular types %i\n" % ntypes]
        # Guests
        for guest in self.guests:
            field.extend(["&guest %s: %s\n" % (guest.name, guest.source),
                          "NUMMOLS %i\n" % guest_nummols.get(guest.ident, 0),
                          "ATOMS %i\n" % len(guest.atoms)])
            for atom in guest.atoms:
                # Can't just turn off electrostatics as we need to compare to
                # the empty framework so zero guest charges
                if dummy:
                    charge = 0
                else:
                    charge = atom.charge
                field.append("%-6s %12.6f %12.6f" %
                             tuple([atom.type, atom.mass, charge]))
                if fastmc:
                    field.append("%12.6f %12.6f %12.6f\n" % tuple(atom.pos))
                else:
                    # atom positions confuse dl_poly which takes nrept or ifrz
                    field.append(" 1 0\n")
            field.append("rigid 1\n")
            field.append("%i " % guest.natoms)
            field.append(" ".join("%i" % (x + 1) for x in range(guest.natoms)))
            field.append("\nfinish\n")
        # Framework
        field.extend(["Framework\n",
                      "NUMMOLS %i\n" % prod(supercell),
                      "ATOMS %i\n" % len(self.atoms)])
        if options.getbool('mc_zero_charges'):
            for atom in self.atoms:
                field.append("%-6s %12.6f %20.14f %6i %6i\n" %
                             (atom.type, atom.mass, 0.0, 1, 1))
        else:
            for atom in self.atoms:
                field.append("%-6s %12.6f %20.14f %6i %6i\n" %
                             (atom.type, atom.mass, atom.charge, 1, 1))
        field.append("finish\n")
        # VDW potentials
        atom_set = [atom.type for atom in self.atoms]
        for guest in self.guests:
            atom_set.extend(atom.type for atom in guest.atoms)
        atom_set = unique(atom_set)
        field.append("VDW %i\n" % ((len(atom_set) * (len(atom_set) + 1)) / 2))

        # modify local ff to deal with guests
        force_field = copy(UFF)
        for guest in self.guests:
            force_field.update(guest.potentials)

        # zero everything if we just want framework
        if dummy:
            force_field = dict((element, (0.0, 0.0)) for element in force_field)

        for idxl in range(len(atom_set)):
            for idxr in range(idxl, len(atom_set)):
                left = atom_set[idxl]
                right = atom_set[idxr]
                try:
                    sigma, epsilon = lorentz_berthelot(force_field[left],
                                                       force_field[right])
                except KeyError:
                    # catch this if not in the UFF -> zero
                    warning("No potential defined for %s %s; defaulting to 0" %
                         (left, right))
                    sigma, epsilon = 0.0, 0.0
                field.append("%-6s %-6s lj %f %f\n" %
                             (left, right, epsilon, sigma))
        # EOF
        field.append("close\n")

        return config, field

    def to_gromacs(self):
        """Procedure:
        generate .gro atom positions
        generate .top lj topology
        generate .itp uff topology
        gererate .mdp parameters
        grompp -f mdp_file -c gro_file -p top_file -o output.tpr
        mdrun -s moffive -o traj-c moffive -nt 1
        """

        ##
        # .gro file
        ##
        # TITLE linw
        # number of atoms
        gro_file = ["%s\n" % self.name, " %i\n" % self.natoms]
        # TODO(tdaff): check residue in toplogy?
        residue = (1, self.name[:4].upper())
        for idx, atom in enumerate(self.atoms):
            # In the specification the atom position is given as
            # %8.3f in nm, but we probably would like more accuracy
            # but make sure there are 5 figures to left of decimal point
            pos_nm = tuple([x/10.0 for x in atom.pos])
            gro_file.append(("%5i%5s" % residue) +
                            ("%5s%5i" % (atom.uff_type, idx + 1)) +
                            ("%15.10f%15.10f%15.10f\n" % pos_nm))

        # cell is also in nm
        # v1(x) v2(y) v3(z) v1(y) v1(z) v2(x) v2(z) v3(x) v3(y)
        box = self.cell.cell/10.0
        # gromacs needs these condtiions. Might need to rotate cell sometimes?
        if not (box[0][1] == box[0][2] == box[1][2] == 0):
            error("Gromacs can't handle this cell orientation")
        gro_file.append("%f %f %f %f %f %f %f %f %f\n" % (
            box[0][0], box[1][1], box[2][2],
            box[0][1], box[0][2],
            box[1][0], box[1][2],
            box[2][0], box[2][1]))

        ##
        # .top file
        ##
        comb_rule = 1 # 1 = LORENTZ_BERTHELOT; 2 = GEOMETRIC
        top_file = [
            "; Topology file for %s\n" % self.name,
            "[ defaults ]\n",
            "; nbfunc      comb-rule      gen-pairs       fudgeLJ    fudgeQQ\n",
            "1             %i              yes             1.0        1.0\n\n" % (comb_rule)]

        # define the forcefield for UFF
        unique_types = set()
        top_file.append("[ atomtypes ]\n")
        top_file.append("; name1 name2   mass     charge  ptype   sigma   epsilon\n")
        for atom in self.atoms:
            if atom.uff_type not in unique_types:
                uff_type = atom.uff_type
                # sigma = x1 * 2^(-1/6)
                # CONVERT TO nm !!
                sigma = 0.1*UFF_FULL[uff_type][2]*(2**(-1.0/6.0))
                # epsilon = D1 in kcal
                epsilon = UFF_FULL[uff_type][3] * KCAL_TO_KJ
                top_file.append("%-6s   %-6s   %9.4f   %9.4f   A %12.7f %12.7f\n" % (uff_type, uff_type, atom.mass, 0.0, sigma, epsilon))
                unique_types.add(uff_type)

        top_file.extend(["\n#include <%s.itp>\n\n" % self.name,
                         "[ system ]\n",
                         "UFF optimisation of %s\n\n" % self.name,
                         "[ molecules ]\n",
                         "%s  1\n" % residue[1]])

        ##
        # .itp file
        ##
        # exclude 3 neighbours
        itp_file = ["[ moleculetype ]\n",
                    "; molname nrexcl\n"
                    "%s 3\n" % residue[1],
                    "[ atoms ]\n",
                    "; nr type  resnr    residue    atom     cgnr    charge       mass \n"]

        # atoms
        for idx, atom in enumerate(self.atoms):
            uff_type = atom.uff_type
            # charge group is different for each atom as gromacs has max of 32 in a group
            itp_file.append("%-6i  %-6s  %i  %-6s  %-6s   %d  %9.4f  %9.4f\n" % (idx+1, uff_type, residue[0], residue[1], uff_type, idx+1, atom.charge, atom.mass))

        # bonds
        itp_file.append(" [ bonds ]\n")
        itp_file.append("; ai aj funct b0 kb\n")

        unique_bonds = {}
        bonding_table = dict([(x, {}) for x in range(self.natoms)])
        #FIXME(tdaff) bonds will have length in v2
        for bond, bondorder in self.bonds.items():
            idx_a = bond[0]
            idx_b = bond[1]
            atom_a = self.atoms[idx_a]
            atom_b = self.atoms[idx_b]
            uff_a = atom_a.uff_type
            uff_b = atom_b.uff_type
            typed_bond = tuple(sorted([uff_a, uff_b]) + [bondorder])

            bonding_table[idx_a][idx_b] = typed_bond
            bonding_table[idx_b][idx_a] = typed_bond

            # have we already calculated the parameters
            if not typed_bond in unique_bonds:
                ri = UFF_FULL[uff_a][0]
                rj = UFF_FULL[uff_b][0]
                chiI = UFF_FULL[atom_a.uff_type][8]
                chiJ = UFF_FULL[atom_b.uff_type][8]
                rbo = -0.1332*(ri+rj)*log(bondorder)

                ren = ri*rj*(((sqrt(chiI) - sqrt(chiJ))**2)) / (chiI*ri + chiJ*rj)
                r0 = 0.1*(ri + rj + rbo - ren)

                # force constant
                # parameters Z1
                kb = (KCAL_TO_KJ * 664.12 * UFF_FULL[uff_a][5] * UFF_FULL[uff_b][5])/(r0**3)

                unique_bonds[typed_bond] = (r0, kb)

            params = unique_bonds[typed_bond]
            bond_func = 1  # gromacs harmonic
            # add 1 to bond as 1 indexed
            itp_file.append('%-5i %-5i %1i %11.4f %11.4f ; %-5s %-5s %.2f\n' % (bond[0]+1, bond[1]+1, bond_func, params[0], params[1], typed_bond[0], typed_bond[1], bondorder))

        # angles
        itp_file.append("\n [ angles ]\n")

        for idx_a in sorted(bonding_table):
            bonded_atoms = bonding_table[idx_a]
            for l_idx in bonded_atoms:
                for r_idx in bonded_atoms:
                    if l_idx == r_idx:
                        continue
                    # FIXME(tdaff) special cases for 5 or more coord
                    central_atom = self.atoms[idx_a]
                    l_atom = self.atoms[l_idx]
                    r_atom = self.atoms[r_idx]
                    coordination = len(bonded_atoms)
                    # FIXME(tdaff) over/under coordinated atoms?
                    theta0 = UFF_FULL[central_atom.uff_type][1]
                    cosT0 = cos(theta0*DEG2RAD)
                    sinT0 = sin(theta0*DEG2RAD)
                    c2 = 1.0 / (4.0 * sinT0 * sinT0)
                    c1 = -4.0 * c2 * cosT0
                    c0 = c2*(2.0*cosT0*cosT0 + 1.0)
                    zi = UFF_FULL[l_atom.uff_type][5]
                    zk = UFF_FULL[r_atom.uff_type][5]
                    bond_ab = tuple(sorted((l_idx, idx_a)))
                    bond_ab = tuple(sorted([l_atom.uff_type, central_atom.uff_type]) + [self.bonds[bond_ab]])
                    bond_bc = tuple(sorted((r_idx, idx_a)))
                    bond_bc = tuple(sorted([r_atom.uff_type, central_atom.uff_type]) + [self.bonds[bond_bc]])
                    rab = unique_bonds[bond_ab][0]
                    rbc = unique_bonds[bond_bc][0]
                    rac = sqrt(rab*rab + rbc*rbc - 2.0 * rab*rbc*cosT0)

                    ka = (644.12 * KCAL_TO_KJ) * (zi * zk / (rac**5.0))
                    ka *= (3.0*rab*rbc*(1.0 - cosT0*cosT0) - rac*rac*cosT0)

                    thetamin = (pi-arccos(c1/(4.0*c2))/DEG2RAD)
                    kappa = ka * (16.0*c2*c2 - c1*c1) / (4.0* c2)
                    itp_file.append("%-5i %-5i %-5i %3i %f %f ; %-5s %-5s %-5s" % (l_idx + 1, idx_a + 1, r_idx + 1, 1, thetamin, kappa, l_atom.uff_type, central_atom.uff_type, r_atom.uff_type))

        #with open("moffive.top", 'w') as tempfile:
        #    tempfile.writelines(top_file)
        #with open("moffive.gro", 'w') as tempfile:
        #    tempfile.writelines(gro_file)
        #with open("moffive.itp", 'w') as tempfile:
        #    tempfile.writelines(itp_file)


    def to_cssr(self, cartesian=False, no_atom_id=False):
        """
        Return a Cerius2 cssr file with coordinates and cell as a list of
        strings. Set no_atom_id to produce labels to work with Zeo++.

        """

        space_group = (1, "P 1")
        opt = 1
        cell = self.cell
        # spacers between all format strings ensures that there will always
        # be whitespace between components.
        cssr = [" "*38, "%8.3f %7.3f %7.3f\n" % cell.params[:3],
                " "*21, "%8.3f %7.3f %7.3f" % cell.params[3:], " "*4,
                "SPGR = %3i %-11s" % space_group, "OPT = %i\n" % opt,
                "%4i %3i %s\n" % (self.natoms, cartesian, self.name),
                "Structure file generated by faps\n"]

        for at_idx, atom in enumerate(self.atoms):
            # The default of TypeID does not work for Zeo++ as it
            # treats each label as a different type
            if no_atom_id:
                atom_name = "%s" % (atom.type)
            else:
                atom_name = "%s%i" % (atom.type, at_idx+1)
            # Zeo++ needs fractional coordinates
            if cartesian:
                string_pos = "%9.5f %9.5f %9.5f " % tuple(atom.pos)
            else:
                string_pos = "%9.5f %9.5f %9.5f " % tuple(atom.ifpos(cell.inverse))
            cssr.append("%4i %-4s  %s" % (at_idx+1, atom_name, string_pos) +
                        "   0"*8 + " %7.3f\n" % atom.charge)

        return cssr

    def to_zeoplusplus(self):
        """
        Return a tuple containing a cssr file, radii file and mass file.

        """

        radii = ["%-7s %-f\n" % (atom, UFF[atom][0]/2.0)
                 for atom in unique(self.types)]
        masses = ["%-7s %-f\n" % (atom, WEIGHT[atom])
                  for atom in unique(self.types)]

        return (self.to_cssr(no_atom_id=True), radii, masses)

    def fastmc_postproc(self, filepath, tp_point, options):
        """Update structure properties from gcmc OUTPUT."""
        startdir = os.getcwd()
        os.chdir(filepath)

        # Since Pete changed output strip indentation and blank lines
        filetemp = open('OUTPUT')
        output = strip_blanks(filetemp.readlines())
        filetemp.close()

        # Keep track of supercell so we can get unit cell values
        supercell_mult = prod(self.gcmc_supercell)
        # Still positional as we need multiple values simultaneously
        # and very old versions changed wording of heat of adsorption
        # and enthalpy of guest
        # TODO(tdaff, r2.0): deprecate reading older fastmc files
        # and put Cv in the guest definition
        for line in output[::-1]:
            if "+/-" in line:
                # This is version 1.3 of fastmc
                debug("NEW OUTPUT")
                line_offset = 5
                read_cv = True
                # In future this should be assumed to exist
                for guest in self.guests:
                    if not hasattr(guest, 'c_v'):
                        guest.c_v = {}
                break
        else:
            # +/- not found, assume old style output
            debug("OLD OUTPUT")
            line_offset = 0
            read_cv = False
        for idx, line in enumerate(output):
            # Assume that block will always start like this
            if 'final stats' in line:
                idx += line_offset
                guest_id = int(line.split()[4]) - 1
                self.guests[guest_id].uptake[tp_point] = (
                    float(output[idx + 1].split()[-1]),
                    float(output[idx + 2].split()[-1]),
                    supercell_mult)
                # This will sometimes be NaN
                self.guests[guest_id].hoa[tp_point] = (
                    float(output[idx + 3].split()[-1]),
                    float(output[idx + 4].split()[-1]))
                if read_cv:
                    self.guests[guest_id].c_v[tp_point] = (
                    float(output[idx + 5].split()[-1]),
                    float(output[idx + 6].split()[-1]))
            elif 'total accepted steps' in line:
                counted_steps = int(line.split()[-1])
                if counted_steps < 10000:
                    warning("Number of accepted GCMC steps is very low; "
                            "only %i counted!" % counted_steps)

        fold = options.getbool('fold')
        find_maxima = options.getbool('find_maxima')
        prob_plot = options.getbool('mc_probability_plot')
        folded = False
        if prob_plot and (fold or find_maxima):
            folded = self.fold_and_maxima(fold, find_maxima, tp_point)

        if folded and not options.getbool('fastmc_keep_unfolded_cubes'):
            debug("Removing unfolded cube files")
            cubes = glob.glob("prob_guest??_prob_??.cube")
            remove_files(cubes)

        #TODO(tdaff): absl

        unneeded_files = options.gettuple('fastmc_delete_files')
        remove_files(unneeded_files)
        keep_files = options.gettuple('fastmc_compress_files')
        compress_files(keep_files)

        os.chdir(startdir)


    def absl_postproc(self, filepath, tp_point, options):
        """Update structure properties from gcmc OUTPUT."""
        startdir = os.getcwd()
        os.chdir(filepath)

        #TODO(ekadants): run the ABSL posprocessing stuff here
        # maybe do some checks to see if probability is plotted,
        # if you need to look for the folded cube,
        # whether enough steps have been done?

        fold = options.getbool('fold')
        prob_plot = options.getbool('mc_probability_plot')
        steps_done = options.getint('mc_prod_steps')

        # TODO(ekadants): take a look at self.fold_and_maxima
        # for how you could deal with the guests

        unneeded_files = options.gettuple('absl_delete_files')
        remove_files(unneeded_files)
        keep_files = options.gettuple('absl_compress_files')
        compress_files(keep_files)

        os.chdir(startdir)


    def fold_and_maxima(self, fold=True, find_maxima=True, tp_point=None):
        """Determine the positions of maxima and produce an xyz xyz file."""
        from cube import Cube
        folded = False
        if fold:
            fold = self.gcmc_supercell
        else:
            fold = None
        for guest_idx, guest in enumerate(self.guests):
            guest_locations = {}
            for site_idx, sites in enumerate(guest.probability):
                guest_cube = Cube("prob_guest%02i_prob_%02i.cube" %
                                  (guest_idx+1, site_idx+1), fold=fold)
                if fold is not None:
                    debug("Folded cube file: %s" % guest_cube.folded_name)
                    guest_cube.write_cube()
                    folded = True
                if find_maxima:
                    guest_locations[sites] = guest_cube.maxima()
            if guest_locations:
                if tp_point:
                    # We can keep them for later too, must create dict
                    # since it might not exist in old calculations
                    if not hasattr(guest, 'guest_locations'):
                        guest.guest_locations = {tp_point: guest_locations}
                    else:
                        guest.guest_locations[tp_point] = guest_locations
                maxima = []
                for sites in guest_locations:
                    atom_name = name_from_types(sites, guest)
                    for atom, magnitude in guest_locations[sites]:
                        maxima.append((magnitude, "%-6s" % atom_name +
                                      "%10.6f %10.6f %10.6f " % tuple(atom) +
                                      "%10.6f\n" % magnitude))
                locations = open("%s-%s.xyz" % (self.name, guest.ident), 'w')
                locations.write(" %i\nBinding sites at %r\n" %
                                (len(maxima), tp_point))
                locations.writelines([x[1] for x in sorted(maxima, reverse=True)])
                locations.close()

        return folded


    def remove_duplicates(self, tolerance=0.02):
        """Find overlapping atoms and remove them."""
        uniq_atoms = []
        found_atoms = []
        for atom in self.atoms:
            for uniq_atom in uniq_atoms:
                if atom.type != uniq_atom.type:
                    continue
                elif min_distance(atom, uniq_atom) < tolerance:
                    break
            # else excutes when not found here
            else:
                uniq_atoms.append(atom)
        debug("Found %i unique atoms in %i" % (len(uniq_atoms), self.natoms))
        self.atoms = uniq_atoms

    def check_close_contacts(self, absolute=1.0, covalent=None):
        """
        Check for atoms that are too close. Specify either an absolute distance
        in Angstrom or a scale factor for the sum of covalent radii. If a
        covalent factor is specified it will take priority over an absolute
        distance. Return True if close contacts found, else return False.
        """
        close_contact_found = False
        for atom_idx, atom in enumerate(self.atoms):
            for other_idx, other in enumerate(self.atoms):
                if other_idx >= atom_idx:
                    # short circuit half the calculations
                    # Can we do combinations with idx in 2.7
                    break
                if covalent is not None:
                    tolerance = covalent * (atom.covalent_radius +
                                            other.covalent_radius)
                else:
                    tolerance = absolute
                if min_distance(atom, other) < tolerance:
                    bond_ids = tuple(sorted([atom_idx, other_idx]))
                    if bond_ids not in self.bonds:
                        warning("Close atoms: %s(%i) and %s(%i)" %
                                (atom.site, atom_idx, other.site, other_idx))
                        close_contact_found = True

        return close_contact_found

    def bond_length_check(self, too_long=1.25, too_short=0.7):
        """
        Check if all bonds fall within a sensible range of scale factors
        of the sum of the covalent radii. Return True if bad bonds are found,
        otherwise False.

        """
        bad_bonds = False
        for bond in self.bonds:
            atom = self.atoms[bond[0]]
            other = self.atoms[bond[1]]
            distance = min_distance(atom, other)
            bond_dist = (atom.covalent_radius + other.covalent_radius)
            if distance > bond_dist * too_long:
                warning("Long bond found: %s(%i) and %s(%i) = %.2f A" %
                        (atom.site, bond[0], other.site, bond[1], distance))
                bad_bonds = True
            elif distance < bond_dist * too_short:
                warning("Short bond found: %s(%i) and %s(%i) = %.2f A" %
                        (atom.site, bond[0], other.site, bond[1], distance))
                bad_bonds = True

        return bad_bonds

    def gen_supercell(self, options):
        """Cacluate the smallest satisfactory supercell and set attribute."""
        config_supercell = options.gettuple('mc_supercell', int)
        config_cutoff = options.getfloat('mc_cutoff')
        if config_cutoff < 12:
            warning("Simulation is using a very small cutoff! I hope you "
                 "know, what you are doing!")
        minimum_supercell = self.cell.minimum_supercell(config_cutoff)
        supercell = tuple(max(i, j)
                          for i, j in zip(config_supercell, minimum_supercell))
        self.gcmc_supercell = supercell
        info("%s supercell requested in config" % str(config_supercell))
        info("%s minimum supercell for a %.1f cutoff" %
             (str(minimum_supercell), config_cutoff))
        info("Constructing %s supercell for gcmc." % str(supercell))

    def supercell(self, scale):
        """
        Iterate over all the atoms of supercell where scale is an integer
        to scale uniformly or triplet with scale factors for each direction.

        """
        # Beware supercells larger than 2147483647 are not supported in
        # python 2
        if isinstance(scale, int):
            scale = (scale, scale, scale)
        for x_super in range(scale[0]):
            for y_super in range(scale[1]):
                for z_super in range(scale[2]):
                    offset = dot((x_super, y_super, z_super), self.cell.cell)
                    for atom in self.atoms:
                        newatom = copy(atom)
                        newatom.translate(offset)
                        yield newatom

    def order_by_types(self):
        """Sort the atoms alphabetically and group them."""
        self.atoms.sort(key=lambda x: (x.type, x.site))

    def gen_neighbour_list(self, force=False):
        """All atom pair distances."""
        # This can be expensive so skip if already calcualted
        if not force:
            for atom in self.atoms:
                if not hasattr(atom, 'neighbours'):
                    break
            else:
                # finished loop over all atoms
                debug("Neighbour list already calculated")
                return

        debug("Calculating neighbour list.")

        cell = self.cell.cell
        inv_cell = self.cell.inverse
        cpositions = [atom.ipos(cell, inv_cell) for atom in self.atoms]
        fpositions = [atom.ifpos(inv_cell) for atom in self.atoms]
        cell = cell.tolist()

        # loop over all pairs to find minimum periodic distances
        for atom, a_cpos, a_fpos in zip(self.atoms, cpositions, fpositions):
            neighbours = []
            for o_idx, o_cpos, o_fpos in zip(count(), cpositions, fpositions):
                sep = min_dist(a_cpos, a_fpos, o_cpos, o_fpos, cell)
                neighbours.append((sep, o_idx))
            # First one is self == 0
            # save in incresaing distance order
            atom.neighbours = sorted(neighbours)[1:]

        ## Neighbourlist printed in VASP style
        #for idx, atom in enumerate(self.atoms):
        #    print("%4i" % (idx+1) +
        #          "%7.3f%7.3f%7.3f" % tuple(atom.ifpos(inv_cell)) +
        #          "-" +
        #          "".join("%4i%5.2f" % (y+1, x) for x, y in atom.neighbours if x<2.5))

    def surface_area(self, probe=None, value=None, delete=False):
        """
        Helper:
          Return all {probe:area} if no arguments given
          Return the area or None for a given probe
          Set area if value given
          Delete value if delete is True
        Areas in A^2
        """
        surface_areas = self.properties.get('surface_area', {})
        if value is not None:
            surface_areas[probe] = value
            self.properties['surface_area'] = surface_areas
        elif delete:
            # Set it to None to avoid KeyErrors
            surface_areas[probe] = None
            del surface_areas[probe]
            self.properties['surface_area'] = surface_areas
        elif probe is not None:
            return surface_areas.get(probe, None)
        else:
            return surface_areas

    def sub_property(self, name, probe=None, value=None, delete=False):
        """
        Helper:
          Return all {probe:value} if no arguments given
          Return the value or None for a given probe
          Set area if value given
          Delete value if delete is True
        Units are based on Angstrom
        """
        property_data = self.properties.get(name, {})
        if value is not None:
            property_data[probe] = value
            self.properties[name] = property_data
        elif delete:
            # Set it to None to avoid KeyErrors
            property_data[probe] = None
            del property_data[probe]
            self.properties[name] = property_data
        elif probe is not None:
            return property_data.get(probe, None)
        else:
            return property_data

    def void_volume(self):
        """Estimate the void volume based on VdW radii."""
        initial_resolution = 0.2
        params = self.cell.params
        cell = self.cell.cell
        inv_cell = np.linalg.inv(cell.T)

        grid_size = [int(ceil(x/initial_resolution)) for x in params[:3]]
        print(grid_size)
        grid_resolution = [params[0]/grid_size[0],
                           params[1]/grid_size[1],
                           params[2]/grid_size[2]]
        print(grid_resolution)
        grid = np.zeros(grid_size, dtype=bool)
        atoms = [(atom.ipos(cell), inv_cell.tolist(),
                  atom.ifpos(inv_cell),
                  atom.vdw_radius) for atom in self.atoms]

        for x_idx in range(grid_size[0]):
            print(x_idx)
            for y_idx in range(grid_size[1]):
                print(y_idx)
                print(grid.sum())
                for z_idx in range(grid_size[2]):
                    grid_pos = [x_idx*grid_resolution[0],
                                y_idx*grid_resolution[1],
                                z_idx*grid_resolution[2]]
                    grid_fpos = [float(x_idx)/grid_size[0],
                                 float(y_idx)/grid_size[1],
                                 float(z_idx)/grid_size[2]]
                    for pos, fpos, radius in atoms:
                        dist = min_dist(pos, fpos, grid_pos, grid_fpos, cell)
                        if dist < radius:
                            grid[x_idx, y_idx, z_idx] = 1
                            break

        print(grid.sum())

    @property
    def types(self):
        """Ordered list of atom types."""
        return [atom.type for atom in self.atoms]

    @property
    def atomic_numbers(self):
        """Ordered list of atomic numbers."""
        return [atom.atomic_number for atom in self.atoms]

    @property
    def weight(self):
        """Unit cell weight."""
        return sum([atom.mass for atom in self.atoms])

    @property
    def volume(self):
        """Unit cell volume."""
        return self.cell.volume

    @property
    def natoms(self):
        """Number of atoms in the unit cell."""
        return len(self.atoms)

    @property
    def symmetry_tree(self):
        """Tree of atoms that are symmetrically equivalent."""
        tree = {}
        for atom_id, atom in enumerate(self.atoms):
            if atom.site in tree:
                tree[atom.site].append(atom_id)
            else:
                tree[atom.site] = [atom_id]
        if len(tree) == 1 and None in tree:
            return dict((i, [i]) for i in range(self.natoms))
        else:
            return tree

    def get_gcmc_supercell(self):
        """Supercell used for gcmc."""
        return self.properties.get('supercell', (1, 1, 1))

    def set_gcmc_supercell(self, value):
        """Set the supercell property for the structure."""
        self.properties['supercell'] = value

    gcmc_supercell = property(get_gcmc_supercell, set_gcmc_supercell)
    # TODO(tdaff): properties: density, surface area, dft_energy, absorbance


class Cell(object):
    """
    Crystollagraphic cell representations and interconversion methods.

    Setter methods can be defined for different file types, however
    .cell and .params will be self-consistent if set directly.

    """

    def __init__(self):
        """Default to a 1A cubic box."""
        self._cell = array([[1.0, 0.0, 0.0],
                            [0.0, 1.0, 0.0],
                            [0.0, 0.0, 1.0]])
        self._params = (1.0, 1.0, 1.0, 90.0, 90.0, 90.0)
        self._inverse = None

    def from_pdb(self, line):
        """Extract cell from CRYST1 line in a pdb."""
        # Must use fixed widths as -ve numbers do not leave gaps to .split()
        self.params = (float(line[6:15]),
                       float(line[15:24]),
                       float(line[24:33]),
                       float(line[33:40]),
                       float(line[40:47]),
                       float(line[47:54]))

    def from_lines(self, lines, scale=1.0):
        """Extract cell from a 3-line POSCAR cell representation."""
        self.cell = array([[float(x) * scale for x in lines[0].split()],
                           [float(x) * scale for x in lines[1].split()],
                           [float(x) * scale for x in lines[2].split()]])

    def to_vector_strings(self, scale=1, bohr=False, fmt="%20.12f"):
        """Generic [Super]cell vectors in Angstrom as a list of strings."""
        out_format = 3 * fmt + "\n"
        # If the supercell is more than 2147483647 in any direction this
        # will fail in python 2, but 'long' removed for py3k forward
        # compatibility
        if isinstance(scale, int):
            scale = [scale, scale, scale]
            # else assume an iterable 3-vector
        if bohr:
            scale = [x / BOHR2ANG for x in scale]
        return [out_format % tuple(scale[0] * self.cell[0]),
                out_format % tuple(scale[1] * self.cell[1]),
                out_format % tuple(scale[2] * self.cell[2])]

    def minimum_supercell(self, cutoff):
        """Calculate the smallest supercell with a half-cell width cutoff."""
        a_cross_b = cross(self.cell[0], self.cell[1])
        b_cross_c = cross(self.cell[1], self.cell[2])
        c_cross_a = cross(self.cell[2], self.cell[0])

        volume = dot(self.cell[0], b_cross_c)

        widths = [volume / norm(b_cross_c),
                  volume / norm(c_cross_a),
                  volume / norm(a_cross_b)]

        return tuple(int(ceil(2*cutoff/x)) for x in widths)

    @property
    def imcon(self):
        """Guess cell shape and return DL_POLY imcon key."""
        keys = {'none': 0,
                'cubic': 1,
                'orthorhombic': 2,
                'parallelepiped': 3}
        if np.all(self.cell == 0):
            return keys['none']
        elif np.all(self.params[3:] == 90):
            if self.params[0] == self.params[1] == self.params[2]:
                return keys['cubic']
            else:
                return keys['orthorhombic']
        else:
            return keys['parallelepiped']

    @property
    def crystal_system(self):
        """Return the IUCr designation for the crystal system."""
        #FIXME(tdaff): must be aligned with x to work
        if self.alpha == self.beta == self.gamma == 90:
            if self.a == self.b == self.c:
                return 'cubic'
            elif self.a == self.b or self.a == self.c or self.b == self.c:
                return 'tetragonal'
            else:
                return 'orthorhombic'
        elif self.alpha == self.beta == 90:
            if self.a == self.b and self.gamma == 120:
                return 'hexagonal'
            else:
                return 'monoclinic'
        elif self.alpha == self.gamma == 90:
            if self.a == self.c and self.beta == 120:
                return 'hexagonal'
            else:
                return 'monoclinic'
        elif self.beta == self.gamma == 90:
            if self.b == self.c and self.alpha == 120:
                return 'hexagonal'
            else:
                return 'monoclinic'
        elif self.a == self.b == self.c and self.alpha == self.beta == self.gamma:
            return 'trigonal'
        else:
            return 'triclinic'

    @property
    def volume(self):
        """Calculate cell volume a.bxc."""
        b_cross_c = cross(self.cell[1], self.cell[2])
        return dot(self.cell[0], b_cross_c)

    def get_cell(self):
        """Get the 3x3 vector cell representation."""
        return self._cell

    def set_cell(self, value):
        """Set cell and params from the cell representation."""
        # Class internally expects an array
        self._cell = array(value).reshape((3,3))
        self.__mkparam()
        self._inverse = np.linalg.inv(self.cell.T)

    # Property so that params are updated when cell is set
    cell = property(get_cell, set_cell)

    def get_params(self):
        """Get the six parameter cell representation as a tuple."""
        return tuple(self._params)

    def set_params(self, value):
        """Set cell and params from the cell parameters."""
        self._params = value
        self.__mkcell()
        self._inverse = np.linalg.inv(self.cell.T)

    # Property so that cell is updated when params are set
    params = property(get_params, set_params)

    @property
    def inverse(self):
        """Inverted cell matrix for converting to fractional coordinates."""
        try:
            if self._inverse is None:
                self._inverse = np.linalg.inv(self.cell.T)
        except AttributeError:
            self._inverse = np.linalg.inv(self.cell.T)
        return self._inverse

    @property
    def a(self):
        """Magnitude of cell a vector."""
        return self.params[0]

    @property
    def b(self):
        """Magnitude of cell b vector."""
        return self.params[1]

    @property
    def c(self):
        """Magnitude of cell c vector."""
        return self.params[2]

    @property
    def alpha(self):
        """Cell angle alpha."""
        return self.params[3]

    @property
    def beta(self):
        """Cell angle beta."""
        return self.params[4]

    @property
    def gamma(self):
        """Cell angle gamma."""
        return self.params[5]

    # Implementation details -- directly access the private _{cell|param}
    # attributes; please don't break.
    def __mkcell(self):
        """Update the cell representation to match the parameters."""
        a_mag, b_mag, c_mag = self.params[:3]
        alpha, beta, gamma = [x * DEG2RAD for x in self.params[3:]]
        a_vec = array([a_mag, 0.0, 0.0])
        b_vec = array([b_mag * cos(gamma), b_mag * sin(gamma), 0.0])
        c_x = c_mag * cos(beta)
        c_y = c_mag * (cos(alpha) - cos(gamma) * cos(beta)) / sin(gamma)
        c_vec = array([c_x, c_y, (c_mag**2 - c_x**2 - c_y**2)**0.5])
        self._cell = array([a_vec, b_vec, c_vec])

    def __mkparam(self):
        """Update the parameters to match the cell."""
        cell_a = sqrt(sum(x**2 for x in self.cell[0]))
        cell_b = sqrt(sum(x**2 for x in self.cell[1]))
        cell_c = sqrt(sum(x**2 for x in self.cell[2]))
        alpha = arccos(sum(self.cell[1, :] * self.cell[2, :]) /
                       (cell_b * cell_c)) * 180 / pi
        beta = arccos(sum(self.cell[0, :] * self.cell[2, :]) /
                      (cell_a * cell_c)) * 180 / pi
        gamma = arccos(sum(self.cell[0, :] * self.cell[1, :]) /
                       (cell_a * cell_b)) * 180 / pi
        self._params = (cell_a, cell_b, cell_c, alpha, beta, gamma)


class Atom(object):
    """Base atom object."""

    def __init__(self, at_type=False, pos=False, parent=None, **kwargs):
        """Accept arbritary kwargs as attributes."""
        if parent is not None:
            self._parent = parent
        self.type = at_type
        self.pos = pos
        self.charge = 0.0
        self.idx = False
        self.site = None
        self.mass = 0.0
        self.molecule = None
        self.uff_type = None
        self.is_fixed = False
        # Sets anything else specified as an attribute
        for key, val in kwargs.items():
            setattr(self, key, val)

    def __str__(self):
        return "%s %f %f %f" % tuple([self.type] + list(self.pos))

    def __repr__(self):
        return "Atom(%r,%r)" % (self.type, self.pos)

    def fpos(self, inv_cell):
        """Fractional position within a given cell."""
        return dot(inv_cell, self.pos).tolist()

    def ifpos(self, inv_cell):
        """In cell fractional position."""
        return [i % 1 for i in self.fpos(inv_cell)]

    def ipos(self, cell, inv_cell):
        """In cell cartesian position."""
        return dot(self.ifpos(inv_cell), cell)

    def from_cif(self, at_dict, cell, symmetry=None, idx=None):
        """Extract an atom description from dictionary of cif items."""
        self.site = at_dict['_atom_site_label']
        # type_symbol takes precedence but need not be specified
        self.type = at_dict.get('_atom_site_type_symbol', self.site)
        self.mass = WEIGHT[self.type]
        frac_pos = [ufloat(at_dict['_atom_site_fract_x']),
                    ufloat(at_dict['_atom_site_fract_y']),
                    ufloat(at_dict['_atom_site_fract_z'])]
        if symmetry is not None:
            frac_pos = symmetry.trans_frac(frac_pos)
        self.pos = dot(frac_pos, cell)
        if re.match('[0-9]', self.site) and idx is not None:
            debug("Site label may not be unique; appending index")
            self.site = "%s%i" % (self.site, idx)
        if '_atom_site_description' in at_dict:
            self.uff_type = at_dict['_atom_site_description']
        elif '_atom_type_description' in at_dict:
            self.uff_type = at_dict['_atom_type_description']
        if '_atom_type_partial_charge' in at_dict:
            self.charge = float(at_dict['_atom_type_partial_charge'])
        elif '_atom_type_parital_charge' in at_dict:
            #TODO(tdaff): remove for 2.0
            self.charge = float(at_dict['_atom_type_parital_charge'])

    def from_pdb(self, line, charges=False):
        """
        Parse the ATOM line from a pdb file.
        Occupancy field may be used to specify the charge as in a '.pqr' file.
        """
        # pdb is defined with fixed width fields rather than splitting
        self.idx = try_int(line[6:11])
        self.site = line[12:16].strip()
        self.molecule = try_int(line[22:26])
        at_pos = float(line[30:38]), float(line[38:46]), float(line[47:54])
        self.pos = at_pos
        self.type = line[76:78].strip()
        self.mass = WEIGHT[self.type]
        if charges:
            self.charge = float(line[54:60])

    def from_vasp(self, line, at_type=None, cell=identity(3)):
        """Set the atom data from vasp input. Only pass cell if fractional."""
        self.pos = dot([float(x) for x in line.split()[:3]], cell)
        if at_type is not None:
            self.type = at_type
            self.mass = WEIGHT[at_type]

    def from_siesta(self, line, cell):
        """Parse line from SIESTA.STRUCT_OUT file."""
        self.pos = dot([float(x) for x in line.split()[2:5]], cell)
        self.atomic_number = int(line.split()[1])
        self.mass = WEIGHT[self.type]

    def from_xyz(self, line):
        """Parse line from generic xyz file."""
        split_line = line.split()
        self.pos = [float(x) for x in split_line[1:4]]
        if len(split_line) > 4:
            try:
                self.charge = float(split_line[4])
            except ValueError:
                # Assume a comment so skip it
                pass
        self.type = line.split()[0]
        self.mass = WEIGHT[self.type]

    def translate(self, vec):
        """Move the atom by the given vector."""
        self.pos = [x + y for x, y in zip(self.pos, vec)]

    def get_atomic_number(self):
        """The atomic number for the element, or closest match."""
        name = self.type
        atomic_number = None
        while name:
            try:
                atomic_number = ATOMIC_NUMBER.index(name)
                break
            except ValueError:
                name = name[:-1]
        return atomic_number

    def set_atomic_number(self, value):
        """Set the atom type based on the atomic number."""
        self.type = ATOMIC_NUMBER[value]

    atomic_number = property(get_atomic_number, set_atomic_number)

    def get_fractional_coordinate(self):
        """Retrieve the fractional coordinates or calculate from the parent."""
        try:
            # Hopefully the attribute is just set
            return self._fractional
        except AttributeError:
            # Not set yet
            try:
                self._fractional = self.fpos(self._parent.cell.inverse)
                return self._fractional
            except AttributeError:
                return None

    def set_fractional_coordinate(self, value):
        """Set the position using the fractional coordinates."""
        fractional = [x % 1.0 for x in value]
        self._fractional = fractional
        self.pos = dot(fractional, self._parent.cell.cell)

    def del_fractional_coordinate(self):
        """Remove the fractional coordinate; run after updating cell."""
        try:
            del self._fractional
        except AttributeError:
            # Attribute does not exist, so can't delete it
            pass

    fractional = property(get_fractional_coordinate, set_fractional_coordinate, del_fractional_coordinate)

    @property
    def element(self):
        """Guess the element from the type, fall back to type."""
        name = self.type
        while name:
            if name in ATOMIC_NUMBER:
                return name
            else:
                name = name[:-1]
        return self.type

    @property
    def vdw_radius(self):
        """Get the vdw radius from the UFF parameters."""
        return UFF[self.type][0]/2.0

    @property
    def covalent_radius(self):
        """Get the covalent radius from the library parameters."""
        if self.type == 'C' and self.uff_type:
            COVALENT_RADII[self.uff_type]
        return COVALENT_RADII[self.type]

    @property
    def is_metal(self):
        """Return True if element is in a predetermined set of metals."""
        return self.atomic_number in METALS


class Guest(object):
    """Guest molecule and properties."""
    def __init__(self, ident=None, guest_path=None):
        """Populate an empty guest then load from library if required."""
        self.ident = ''
        self.name = "Unknown guest"
        self.potentials = {}
        self.probability = []
        self.atoms = []
        self.source = "Unknown source"
        self.uptake = {}
        self.hoa = {}
        self.c_v = {}
        # only load if asked, set the ident in the loader
        if ident:
            self.load_guest(ident, guest_path=None)

    def load_guest(self, ident, guest_path=None):
        """Look in guests.lib in submit directory and default."""
        # Ident set here to keep consistent
        self.ident = ident
        # Need the different directories
        if guest_path is None:
            guest_path = os.getcwd()
        if __name__ != '__main__':
            script_dir = path.dirname(__file__)
        else:
            script_dir = path.abspath(sys.path[0])
        dot_faps_dir = path.join(path.expanduser('~'), '.faps')
        # A parser for each location
        job_guests = configparser.SafeConfigParser()
        dot_faps_guests = configparser.SafeConfigParser()
        lib_guests = configparser.SafeConfigParser()
        # Try and find guest in guests.lib
        job_guests.read(path.join(guest_path, 'guests.lib'))
        dot_faps_guests.read(path.join(dot_faps_dir, 'guests.lib'))
        lib_guests.read(path.join(script_dir, 'guests.lib'))
        # Job dir and user defined have priority
        if job_guests.has_section(ident):
            debug("%s found in job dir" % ident)
            self._parse_guest(job_guests.items(ident))
        elif dot_faps_guests.has_section(ident):
            debug("%s found in dot_faps" % ident)
            self._parse_guest(dot_faps_guests.items(ident))
        elif lib_guests.has_section(ident):
            debug("%s found in library" % ident)
            self._parse_guest(lib_guests.items(ident))
        else:
            error("Guest not found: %s" % ident)

    def _parse_guest(self, raw_text):
        """Set attributes according to the raw input."""
        for key, val in raw_text:
            if key == 'atoms':
                # Build a local list to replace what is there
                new_atoms = []
                # Only use non blank lines
                atoms = strip_blanks(val.splitlines())
                for atom in atoms:
                    atom = atom.split()
                    new_atoms.append(Atom(
                        at_type=atom[0],
                        mass=float(atom[1]),
                        charge=float(atom[2]),
                        pos=tuple(float(x) for x in atom[3:6])))
                self.atoms = new_atoms
            elif key == 'potentials':
                potens = strip_blanks(val.splitlines())
                for poten in potens:
                    poten = poten.split()
                    self.potentials[poten[0]] = tuple(float(x)
                                                      for x in poten[1:])
            elif key == 'probability':
                prob = strip_blanks(val.splitlines())
                self.probability = [tuple(int(y) for y in x.split())
                                    for x in prob]
            elif key == 'molar volume':
                self._molar_volume = float(val)
            elif key == 'probe radius':
                self.probe_radius = float(val)
            else:
                # Arbitrary attributes can be set
                # Might also enable breakage
                setattr(self, key, val)

    # Simple attribute-like calculations
    @property
    def types(self):
        """Ordered list of atom types."""
        return [atom.type for atom in self.atoms]

    @property
    def weight(self):
        """Unit cell weight."""
        return sum([atom.mass for atom in self.atoms])

    @property
    def molar_volume(self):
        """Molar volume at STP in dm3/mol"""
        if hasattr(self, '_molar_volume'):
            return self._molar_volume
        else:
            return 22.414

    @property
    def natoms(self):
        """Number of atoms in the guest."""
        return len(self.atoms)

    @property
    def com(self):
        """Centre of mass of the guest molecule."""
        com = [0.0, 0.0, 0.0]
        for atom in self.atoms:
            com = [com[0] + atom.pos[0] * atom.mass,
                   com[1] + atom.pos[1] * atom.mass,
                   com[2] + atom.pos[2] * atom.mass]
        com = [x/self.weight for x in com]
        return com


class Symmetry(object):
    """Apply symmetry operations to atomic coordinates."""
    def __init__(self, blob):
        """Read the operation from the argument."""
        self.sym_ops = []
        self.blob = blob
        self.parse_blob()
        self.cell = None

    def parse_blob(self):
        """Interpret a symmetry line from a cif."""
        # convert integers to floats to avoid integer division
        self.sym_ops = [re.sub(r'([\d]+)', r'\1.0', x.strip())
                        for x in re.split(',', self.blob) if x.strip()]

    def trans_frac(self, pos):
        """Apply symmetry operation to the supplied position."""
        new_pos = [eval(sym_op.replace('x', str(pos[0]))
                        .replace('y', str(pos[1]))
                        .replace('z', str(pos[2]))) for sym_op in self.sym_ops]
        # TODO(tdaff): should we translate into cell?
        new_pos = [x%1.0 for x in new_pos]
        return new_pos


def mk_repeat(cube_name='REPEAT_ESP.cube', symmetry=False):
    """Standard REPEAT input file."""
    if symmetry:
        symmetry_flag = 1
    else:
        symmetry_flag = 0
    repeat_input = [
        "Input ESP file name in cube format\n",
        "%s\n" % cube_name,
        "Fit molecular(0) or periodic(1:default) system?\n",
        "1\n",
        "van der Waals scaling factor (default = 1.0)\n",
        "1.00000\n",
        "Apply RESP penalties?, no(0:default), yes(1)\n",
        "0\n",
        "Read cutoff radius? no(0), yes(1:default)\n",
        "1\n",
        "If flag above=1 provide R_cutoff next (in Bohrs)\n",
        "20.00000\n",
        "Apply symmetry restrain? no(0:default), yes(1)\n",
        "%i\n" % symmetry_flag,
        "Use Goddard-type restrains? no(0:default), yes(1)\n",
        "0\n",
        "If flag above=1 then provide weight next\n",
        "0.00000\n",
        "Max distance cut-off scaling factor (1000.0 default)\n",
        "2.0\n"]

    filetemp = open('REPEAT_param.inp', 'w')
    filetemp.writelines(repeat_input)
    filetemp.close()


def mk_connectivity_ff(sym_tree):
    """Write connectivity.ff for input tree."""
    out_tree = ["%i\n" % len(sym_tree)]
    # Always sort to get consistent order
    for idx in sorted(sym_tree):
        out_tree.extend([
            "# %s tree\n" % str(idx),
            "%i\n" % len(sym_tree[idx]),
            " ".join(["%i" % (i+1) for i in sym_tree[idx]]),
            "\n"
        ])

    filetemp = open('connectivity.ff', 'w')
    filetemp.writelines(out_tree)
    filetemp.close()


def mk_incar(options, esp_grid=None):
    """Basic vasp INCAR; use defaults as much as possible."""
    # We need these options
    job_name = options.get('job_name')
    spin = options.getbool('spin')
    optim_h = options.getbool('optim_h')
    optim_all = options.getbool('optim_all')
    optim_cell = options.getbool('optim_cell')
    dispersion = options.getbool('dispersion')

    incar = ["SYSTEM  = %s\n" % job_name,
             "ALGO    = Fast\n",
             "EDIFF   = 1E-5\n",
             "EDIFFG  = -0.02\n",
             "POTIM   = 0.4\n",
             "LREAL   = Auto\n",
             "LVTOT   = .TRUE.\n",
             "LVHAR   = .TRUE.\n",
             "ISMEAR  = 0\n",
             "SIGMA   = 0.05\n",
             "NWRITE  = 0\n"]
    if optim_cell:
        # Positions will be fixed by selective dynamics
        info("Cell vectors will be optimized")
        incar.extend(["ENCUT   = 520\n",
                      "IBRION  = 2\n",
                      "NSW     = 800\n",
                      "ISIF    = 3\n"])
    elif optim_all or optim_h:
        # Just move positions
        incar.extend(["IBRION  = 2\n",
                      "NSW     = 600\n",
                      "ISIF    = 2\n"])
    else:
        # Single point energy
        info("Single point calculation")
        incar.extend(["IBRION  = 0\n",
                      "NSW     = 0\n",
                      "ISIF    = 0\n"])
    if spin:
        info("Spin polarised calculation")
        incar.append("ISPIN   = 2\n")

    if dispersion:
        info("Dispersion correction will be used")
        incar.append("LVDW    = .TRUE.\n")

    if esp_grid is not None:
        info("Changing FFT grid to %ix%ix%i" % esp_grid)
        incar.append("NGXF = %i ; NGYF = %i ; NGZF = %i\n" % esp_grid)

    #TODO(jlo): if nelect is not None:

    # VASP recommends, for best performance:
    # NPAR = 4 - approx SQRT( number of cores)
    vasp_ncpu = options.getint('vasp_ncpu')
    npar = vasp_ncpu  # recommended up to 8 cpus
    if vasp_ncpu > 8:
        npar = 4*max(int((vasp_ncpu**0.5)/4.0), 1)
    incar.append("NPAR    = %i\n" % npar)

    return incar


def mk_kpoints(kpoints):
    """Defaults to gamma point only, or specified number."""
    if len(kpoints) != 3:
        error("kpoints specified incorectly; should be (i, i, i)")
    kpoints = [
        "Auto\n",
        "0\n",
        "Gamma\n",
        "%i %i %i\n" % tuple(kpoints),
        "0 0 0\n"]
    return kpoints


def mk_gcmc_control(temperature, pressures, options, guests, supercell=None):
    """Standard GCMC CONTROL file."""
    control = [
        "GCMC Run\n"
        "temperature  %f\n" % temperature,
        "steps    %i\n" % options.getint('mc_prod_steps'),
        "equilibration    %i\n" % options.getint('mc_eq_steps'),
        "cutoff          %f angstrom\n" % options.getfloat('mc_cutoff'),
        "delr            1.0 angstrom\n",
        "ewald precision  1d-6\n",
        "numguests %i\n" % options.getint('mc_numguests_freq'),
        "history %i\n" % options.getint('mc_history_freq')]
    if options.getbool('mc_jobcontrol'):
        control.append("jobcontrol\n")
    else:
        control.append("# jobcontrol\n")
    # Guest stuff
    if options.getbool('mc_probability_plot'):
        # We just comment out the probabilty plot lines if unneeded
        prob_on = ""
    else:
        prob_on = "# "
    if len(guests) > 1:
        gp_zip = zip(guests, pressures)
    else:
        gp_zip = zip(guests, [pressures])
    guest_count = 0
    for guest, press in gp_zip:
        guest_count += 1
        control.append("&guest %i\n" % guest_count)
        control.append("  pressure (bar) %f\n" % press)
        control.append("%s  probability %i\n" %
                       (prob_on, len(guest.probability)))
        for prob in guest.probability:
            control.append("%s  %i  " % (prob_on, len(prob)) +
                           "  ".join(["%i" % x for x in prob]) + "\n")
        control.append("&end\n")

    if options.getbool('fold') and supercell is not None:
        control.append('\ngrid factors %i %i %i\n' % supercell)
    elif supercell is not None:
        control.append('\n# grid factors %i %i %i\n' % supercell)

    resolution = options.getfloat('mc_probability_plot_spacing')
    if resolution != FASTMC_DEFAULT_GRID_SPACING:
        control.append('\ngrid spacing %f\n' % resolution)
    else:
        control.append('\n#grid spacing %f\n' % FASTMC_DEFAULT_GRID_SPACING)


    control.append("\nfinish\n")
    return control


def parse_qeq_params(param_tuple):
    """Convert an options tuple to a dict of values."""
    # group up into ((atom, electronegativity, 0.5*hardness), ... )
    param_tuple = subgroup(param_tuple, 3)
    param_dict = {}
    for param_set in param_tuple:
        try:
            atom_type = int(param_set[0])
            atom_type = ATOMIC_NUMBER[atom_type]
        except ValueError:
            # assume it is an element symbol instead
            atom_type = param_set[0]
        except IndexError:
            # Typed atom, ignore for now
            continue
        try:
            param_dict[atom_type] = (float(param_set[1]), float(param_set[2]))
        except IndexError:
            warning("Cannot read parameters for %s" % atom_type)

    return param_dict


def mk_egulp_params(param_tuple):
    """Convert an options tuple to an EGULP parameters file filling."""
    # group up into ((atom, electronegativity, 0.5*hardness), ... )
    param_tuple = subgroup(param_tuple, 3)
    # first line is the number of parametr sets
    #TODO(tdaff): try adding some error checking
    egulp_file = ["%s\n" % len(param_tuple)]
    for paramset in param_tuple:
        try:
            # catch if it is an atomic number or element symbol
            atomic_number = int(paramset[0])
        except ValueError:
            atomic_number = ATOMIC_NUMBER.index(paramset[0])
        egulp_file.append("%-4i %f %f\n" % (atomic_number, float(paramset[1]),
                                            float(paramset[2])))

    return egulp_file


def mk_egulp_ini(options):
    """Create a default ini file for egulp to do qeq calculation."""
    egulp_grid = int(options.getbool('egulp_grid'))
    egulp_potential = int(options.getbool('egulp_potential'))
    egulp_potential_difference = int(options.getbool('egulp_potential_difference'))

    egulp_grid_parameters = options.get('egulp_grid_parameters')

    egulp_ini = [
        "build_grid %i\n" % egulp_grid,
        "build_grid_from_scratch %s\n" % egulp_grid_parameters,
        "save_grid %i grid.cube\n" % egulp_grid,
        "calculate_pot_diff %i\n" % egulp_potential_difference,
        "calcaulte_pot %i repeat.cube\n" % egulp_potential,
        "skip_everything 0\n",
        "point_charges_present 0\n",
        "include_pceq 0\n",
        "imethod 0\n"]

    return egulp_ini


def validate_gulp_output(filename):
    """Check to see if gulp calculation has finished and return the energy."""

    final_energy = None
    final_gnorm = None

    try:
        gulp_output = open(filename)
    except IOError:
        warning("Gulp output not found; continuing anyway")
        return (False, final_energy, final_gnorm)

    finished_optimisation = False

    for line in gulp_output:
        if line.startswith("  Cycle:"):
            line = line.split()
            try:
                final_energy = float(line[3])
                final_gnorm = float(line[5])
            except ValueError:
                final_energy = 999999.9
                final_gnorm = 999999.9
        elif "Optimisation achieved" in line:
            # Great
            finished_optimisation = True
            break
        elif "Too many failed attempts to optimise" in line:
            warning("Gulp reports failed optimisation; check gnorm!")
            finished_optimisation = True
            break
        elif "no lower point can be found" in line:
            warning("Gulp reports failed optimisation; check gnorm!")
            finished_optimisation = True
            break

    if not finished_optimisation:
        warning("Gulp optimisation did not finish; check output!")

    if final_gnorm > 0.1:
        warning("Gulp optimisation has gnorm > 0.1; check output!")
        finished_optimisation = False

    debug("Gulp .out: %s" % [finished_optimisation, final_energy, final_gnorm])
    return (finished_optimisation, final_energy, final_gnorm)


def unique(in_list, key=None):
    """Unique values in list ordered by first occurance"""
    uniq = []
    if key is not None:
        keys = []
        for item in in_list:
            item_key = key(item)
            if item_key not in keys:
                uniq.append(item)
                keys.append(item_key)
    else:
        for item in in_list:
            if item not in uniq:
                uniq.append(item)
    return uniq


def lorentz_berthelot(left, right):
    """Lorentz-Berthelot mixing rules for (sigma, epsilon) tuples."""
    sigma = (left[0] + right[0]) / 2.0
    epsilon = (left[1] * right[1])**0.5
    if epsilon == 0:
        sigma = 0
    return sigma, epsilon


# General utility functions
def mkdirs(directory):
    """Create a directory if it does not exist."""
    if not path.exists(directory):
        os.makedirs(directory)


def terminate(exit_code=0):
    """Exit and announce if faps is terminating normally (default)."""
    if exit_code == 0:
        info("Faps terminated normally")
        raise SystemExit
    else:
        warning("Abnormal termination of faps; exit code %i" % exit_code)
        raise SystemExit(exit_code)


def move_and_overwrite(src, dest):
    """Move src to dest and overwrite if it is an existing file."""
    # As src and dest can be files or directories, do some checks.
    if path.exists(dest):
        if path.isdir(dest):
            dest_full = path.join(dest, path.basename(src))
            if path.exists(dest_full):
                if path.isfile(dest_full):
                    os.remove(dest_full)
                    shutil.move(src, dest)
                else:
                    raise OSError("Directory %s already exists" % dest_full)
            else:
                shutil.move(src, dest)
        elif path.isfile(dest):
            os.remove(dest)
            shutil.move(src, dest)
        else:
            raise OSError("%s is not a folder or file" % dest)
    else:
        shutil.move(src, dest)


def try_symlink(src, dest):
    """Delete an existing dest file, symlink a new one if possible."""
    if path.lexists(dest):
        os.remove(dest)
    try:
        os.symlink(src, dest)
    except AttributeError:
        shutil.copy(src, dest)


def sys_argv_strip(argument):
    """Remove an argument from the sys.argv if it is there."""
    while argument in sys.argv:
        sys.argv.remove(argument)
    return 0


def same_guests(base, other):
    """Test if the guests are the same index and order."""
    return [item.ident for item in base] == [item.ident for item in other]


def ufloat(text):
    """Convert string to float, ignoring the uncertainty part."""
    return float(re.sub('\(.*\)', '', text))


def gfloat(text):
    """Parse a gulp output float, where it could also be a rational fraction."""
    # TODO(tdaff): use Fraction in 2.7+?
    if "/" in text:
        text = text.split('/')
        return float(text[0])/float(text[1])
    else:
        return float(text)


def try_int(text, default=0):
    """Try to parse an integer but return a default if it fails."""
    try:
        return int(text)
    except ValueError:
        return default


def prod(seq):
    """Calculate the product of all members of a sequence."""
    # numpy.prod will silently overflow 32 bit integer values
    # so we can use python bignums natively
    product = 1
    for item in seq:
        product *= item
    return product


def dot3(vec1, vec2):
    """Calculate dot product for two 3d vectors."""
    return vec1[0]*vec2[0] + vec1[1]*vec2[1] + vec1[2]*vec2[2]


def min_distance(first_atom, second_atom, cell=None):
    """Helper to find mimimum image criterion distance."""
    if cell is None:
        cell = first_atom._parent.cell.cell
    return min_dist(first_atom.pos,
                    first_atom.fractional,
                    second_atom.pos,
                    second_atom.fractional,
                    cell)


def min_dist(c_coa, f_coa, c_cob, f_cob_in, box):
    """Calculate the closest distance assuming fractional, in-cell coords."""
    f_cob = f_cob_in[:]
    fdx = f_coa[0] - f_cob[0]
    if fdx < -0.5:
        f_cob[0] -= 1
    elif fdx > 0.5:
        f_cob[0] += 1
    fdy = f_coa[1] - f_cob[1]
    if fdy < -0.5:
        f_cob[1] -= 1
    elif fdy > 0.5:
        f_cob[1] += 1
    fdz = f_coa[2] - f_cob[2]
    if fdz < -0.5:
        f_cob[2] -= 1
    elif fdz > 0.5:
        f_cob[2] += 1
    if f_cob == f_cob_in:
        # if nothing has changed, use initial values
        return vecdist3(c_coa, c_cob)
    else:
        new_b = [f_cob[0]*box[0][0] + f_cob[1]*box[1][0] + f_cob[2]*box[2][0],
                 f_cob[0]*box[0][1] + f_cob[1]*box[1][1] + f_cob[2]*box[2][1],
                 f_cob[0]*box[0][2] + f_cob[1]*box[1][2] + f_cob[2]*box[2][2]]
        return vecdist3(c_coa, new_b)


def vecdist3(coord1, coord2):
    """Calculate vector between two 3d points."""
    #return [i - j for i, j in zip(coord1, coord2)]
    # Twice as fast for fixed 3d vectors
    vec = [coord2[0] - coord1[0],
           coord2[1] - coord1[1],
           coord2[2] - coord1[2]]

    return (vec[0]*vec[0] + vec[1]*vec[1] + vec[2]*vec[2])**0.5


def remove_files(files, directory='.'):
    """
    Delete any of the files if they exist using standard globbing,
    remove empty directories, or ignore silently if not found.

    """
    del_list = []
    for file_name in files:
        del_list.extend(glob.glob(path.join(directory, file_name)))
    for del_name in del_list:
        debug("deleting %s" % del_name)
        try:
            os.remove(del_name)
        except OSError:
            try:
                os.rmdir(del_name)
            except OSError:
                debug("Directory not empty: %s?" % del_name)


def compress_files(files, directory='.'):
    """Gzip any big files to keep."""
    zip_list = []
    for file_name in files:
        zip_list.extend(glob.glob(path.join(directory, file_name)))
    for zip_name in zip_list:
        debug("compressing %s" % zip_name)
        gzip_command = ['gzip', '-f', zip_name]
        subprocess.call(gzip_command)
        #TODO(tdaff): internal gzip


def strip_blanks(lines):
    """Strip lines and remove blank lines."""
    return [line.strip() for line in lines if line.strip() != '']


def subgroup(iterable, width, itype=None):
    """Split an iterable into nested sub-itypes of width members."""
    # Return the same type as iterable
    if itype is None:
        if isinstance(iterable, list):
            itype = list
        else:
            itype = tuple
    # Will leave short groups if not enough members
    return itype([itype(iterable[x:x+width])
                  for x in range(0, len(iterable), width)])


def state_points(temperatures, pressures, individual, nguests):
    """Group temperatures and pressures and append given state point tuples."""
    # No error checking done, assume know what they are doing
    for index in range(0, len(individual), nguests+1):
        yield (individual[index], tuple(individual[index+1:index+nguests+1]))
    for temp in temperatures:
        for pressure in subgroup(pressures, nguests):
            yield (temp, pressure)


def name_from_types(sites, guest):
    """Generate a string that gives the atoms represented in sites."""
    stypes = []
    for site_ident in sites:
        if site_ident is 0:
            stypes.append('COM')
        else:
            stypes.append(guest.atoms[site_ident-1].element)
    stypes = unique(stypes)
    if len(stypes) > 1:
        site_name = "-".join(stypes)
    else:
        site_name = stypes[0]
    return site_name


def other_bond_index(bond, index):
    """Return the atom index for the other atom in a bond."""
    if bond[0] == index:
        return bond[1]
    elif bond[1] == index:
        return bond[0]
    else:
        raise ValueError("Index %s not found in bond %s" % (index, bond))


def welcome():
    """Print any important messages."""
    print(LOGO)
    print(("faps %s" % __version__).rjust(79))


def main():
    """Do a standalone calculation when run as a script."""
    main_options = Options()
    info("Starting faps version %s" % __version__)
    # try to unpickle the job or
    # fall back to starting a new simulation
    job_name = main_options.get('job_name')
    niss_name = "%s.niss" % job_name
    tar_name = "%s.tar" % job_name
    if path.exists(niss_name):
        info("Existing simulation found: %s; loading..." % niss_name)
        load_niss = open(niss_name, 'rb')
        my_simulation = pickle.load(load_niss)
        load_niss.close()
        my_simulation.re_init(main_options)
    else:
        if not main_options.getbool('quiet'):
            welcome()
        info("Starting a new simulation...")
        my_simulation = PyNiss(main_options)

    # Should we extract a previous simulation?
    if main_options.getbool('tar_extract_before') and path.exists(tar_name):
        info("Extracting files from %s" % tar_name)
        faps_tar = tarfile.open(tar_name, 'r')
        faps_tar.extractall()
        faps_tar.close()
        debug("Deleting extracted file %s" % tar_name)
        os.remove(tar_name)

    # run requested jobs
    my_simulation.job_dispatcher()

    # Should we bundle the files after use?
    if main_options.getbool('tar_after'):
        info("Bundling calculation into %s" % tar_name)
        # We don't overwrite an existing tar
        faps_tar = tarfile.open(tar_name, 'a')
        # Similar file names with _underscores_ might match each other so
        # cannot just glob for them
        for suffix in FOLDER_SUFFIXES:
            directory = "faps_%s_%s/" % (job_name, suffix)
            if path.isdir(directory):
               debug("Adding directory %s" % directory)
               faps_tar.add(directory)
               shutil.rmtree(directory)
        faps_tar.close()

    my_simulation.dump_state()
    terminate(0)


if __name__ == '__main__':
    main()<|MERGE_RESOLUTION|>--- conflicted
+++ resolved
@@ -28,15 +28,9 @@
 # Revision = {rev}
 
 try:
-<<<<<<< HEAD
-    __version_info__ = (1, 1, 0, int("$Revision$".strip("$Revision: ")))
-except ValueError:
-    __version_info__ = (1, 1, 0, 0)
-=======
     __version_info__ = (1, 2, 0, int("$Revision$".strip("$Revision: ")))
 except ValueError:
     __version_info__ = (1, 2, 0, 0)
->>>>>>> 42107cbf
 __version__ = "%i.%i.%i.%i" % __version_info__
 
 import code

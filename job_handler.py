"""
Job handler

Machine specific job submission and tracking routines. Provides a unified
interface for all job handling. Implements the JobHandler class which will be
initialized to the machine the calculations are running on from the provided
options.

"""

import os
import re
import shlex
import subprocess
import sys
import time
from logging import debug, info, warn, error
from os import path
from subprocess import Popen, PIPE, STDOUT

MAX_RETRY = 5

class JobHandler(object):
    """
    Abstraction of batch scheduler submission.

    Provides a few helper methods for job submission and tracking.

       submit
          run a job; returns a jobid for a queued job, True for a completed job
          and False for a failed job
       postrun
          submit script to run itself after completion

    """

    def __init__(self, options):
        """Initialize for machine specified by options."""
        self.queue = options.get('queue')
        if self.queue == 'wooki':
            self.submit = _wooki_submit
            self.postrun = _wooki_postrun
            self.jobcheck = _wooki_jobcheck
            self.env = _wooki_env
        elif self.queue == 'sharcnet':
            self.submit = _sharcnet_submit
            self.postrun = _mk_sharcnet_postrun(options.get('dedicated_queue'))
            self.jobcheck = _sharcnet_jobcheck
            self.env = _sharcnet_env
        elif self.queue == 'serial':
            self.submit = _serial_run
            self.postrun = _pass
            self.jobcheck = _pass
            self.env = _pass
        else:
            print("ERROR unknown queue %s. Using null handler" % self.queue)
            self.submit = _pass
            self.postrun = _pass
            self.jobcheck = _pass
            self.env = _pass

    def _pbs_submit(self, job_type, nodes, **kwargs):
        """Submit a generic pbs job; return the jobid."""
        pass


def _sharcnet_submit(job_type, options, input_file=None, input_args=None):
    """Simple interface to the 'sqsub' submission on sharcnet"""
    # Threaded codes have different behaviour
    openmp_codes = options.gettuple('threaded_codes')

    # Bind some things locally, so we know what's going on
    job_name = options.get('job_name')
    exe = options.get('%s_exe' % job_type)
    try:
        nodes = options.getint('%s_ncpu' % job_type)
    except AttributeError:
        nodes = 1

    sqsub_args = ['sqsub']
    # Always use the dedicated queue; faster
    dedicated_queue = options.get('dedicated_queue')
    if dedicated_queue:
        sqsub_args.extend(['-q', dedicated_queue])
    # job_name
    sqsub_args.extend(['-j', 'faps-%s-%s' % (job_name, job_type)])
    # Is it a multiple CPU job?
    # Memory is mandatory; set depending on job type...
    if nodes > 1:
        # request nodes
        sqsub_args.extend(['-n', '%i' % nodes])
        if job_type in openmp_codes:
            # Some jobs are only openmp
            _check_program(exe)
            sqsub_args.extend(['-f', 'threaded'])
            sqsub_args.extend(['--mpp=%fg' %
                               options.getfloat('threaded_memory')])
        else:
            # Ensure mpi is enebaled
            _check_program(exe, mpi=True)
            sqsub_args.extend(['-f', 'mpi'])
            # Pack up to 12 procs on a single node
            if nodes < 12:
                sqsub_args.extend(['--mpp=1.66g'])
                sqsub_args.extend(['--pack'])
            elif nodes % 2 == 0 and nodes/2 < 8:
                sqsub_args.extend(['--mpp=1.66g'])
                sqsub_args.extend(['-N2'])
            elif nodes % 4 == 0 and nodes/4 < 8:
                sqsub_args.extend(['--mpp=1.66g'])
                sqsub_args.extend(['-N4'])
            elif nodes % 6 == 0 and nodes/6 < 8:
                sqsub_args.extend(['--mpp=1.66g'])
                sqsub_args.extend(['-N6'])
            elif nodes % 8 == 0 and nodes/8 < 8:
                sqsub_args.extend(['--mpp=1.66g'])
                sqsub_args.extend(['-N8'])
            elif nodes % 12 == 0 and nodes/12 < 8:
                sqsub_args.extend(['--mpp=1.66g'])
                sqsub_args.extend(['-N12'])
            elif nodes % 24 == 0 and nodes/24 < 8:
                sqsub_args.extend(['--mpp=1.66g'])
                sqsub_args.extend(['-N24'])
            else:
                sqsub_args.extend(['--mpp=2.66g'])

    else:
        _check_program(exe)
        sqsub_args.extend(['--mpp=%fg' % options.getfloat('serial_memory')])
    # run-time estimate mandatory; 12 hours is plenty?
    sqsub_args.extend(['-r', '48h'])
    # Some codes need the input file name
    if input_file is not None:
        sqsub_args.extend(['-i', '%s' % input_file])
    # Output
    sqsub_args.extend(['-o', 'faps-%s.out' % job_name])
    # Which command?
    sqsub_args.extend([exe])
    if input_args is not None:
        sqsub_args.extend(input_args)

    debug("Submission command: %s" % " ".join(sqsub_args))
    submitted = False
    submit_count = 0
    while not submitted and submit_count <= MAX_RETRY:
        submit = Popen(sqsub_args, stdout=PIPE)
        for line in submit.stdout.readlines():
            if 'submitted as' in line:
                jobid = int(line.split()[-1])
                submitted = True
                break
        else:
            submit_count += 1
            error("Job submission attempt %i failed." % submit_count)
            time.sleep(submit_count)

    return jobid

def _sharcnet_postrun(waitid):
    """Dummy to stop picked jobs failing"""
    _pass()

def _mk_sharcnet_postrun(dedicated_queue=None):
    """Return a postrun function for a particular queue."""
    def _sharcnet_postrun(waitid):
        """
        Resubmit this script for the postrun on job completion. Will accept
        a single jobid or a list, as integers or strings.
        """

        # Magic makes everything into a set of strings
        if hasattr(waitid, '__iter__'):
            waitid = frozenset([("%s" % wid).strip() for wid in waitid])
        else:
            waitid = frozenset([("%s" % waitid).strip()])
        # Check that job appears in sqjobs before submitting next one
        for loop_num in range(10):
            qstat = Popen(['qstat', '-u', '$USER'], stdout=PIPE, shell=True)
            if waitid.issubset(re.split('[\s.]', qstat.stdout.read())):
                # All jobs there
                break
            else:
                # Wait longer each time, in case the system is very slow
                time.sleep(loop_num)
        # Sumbit here, even if jobs never found in queue
        sqsub_args = [
            'sqsub',
            '-r', '20m',
            '-o', 'faps-post-%s.out' % '-'.join(sorted(waitid)),
            '--mpp=3g',
            '--waitfor=%s' % ','.join(waitid),
            ]
        if dedicated_queue:
            sqsub_args.extend(['-q', dedicated_queue])
        # Add the submitted program cleaned for instruction commands
        sqsub_args.extend(_argstrip(sys.argv))
        # We can just call this as we don't care about the jobid
        debug("Postrun command: %s" % " ".join(sqsub_args))
        subprocess.call(sqsub_args)
    return _sharcnet_postrun

def _sharcnet_jobcheck(jobid):
    """Return true if job is still running or queued, or check fails."""
    # can deal with jobid as an int or a string
    jobid = ("%s" % jobid).strip()
    running_status = ['Q', 'R', 'Z']
    qstat = Popen(['sqjobs', jobid], stdout=PIPE, stderr=STDOUT)
    for line in qstat.stdout.readlines():
        if "ERROR" in line:
            # Job finished and removed
            return False
        elif jobid in line:
            # use of 'in' should be fine as only this job will be shown
            # can't use positional slicing as columns resize
            status = line.split()[3]
            if status in running_status:
                return True
            else:
                return False
    else:
        error("Failed to get job information. Is sqjobs working?")
        # Act as if the job is still running, in case it hasn't finished
        return True


def _sharcnet_env(code, *args, **kwargs):
    """Update the running environment for specific codes."""
    if code == 'siesta':
        # Siesta uses pathscale libraries and is a module
        # the pathscale currently appends the 32 bit lib_dir
        # so we have to try and chop that out
        newenv = subprocess.Popen(
            ['/usr/bin/modulecmd', 'python', 'load', 'siesta'], stdout=PIPE)
        #newenv = newenv.stdout.read()
        exec(newenv.stdout)
        ld_lib = os.environ['LD_LIBRARY_PATH']
        ld_lib = re.sub('/opt/sharcnet/pathscale/(.*)/lib/(.*)/32',
                        '/opt/sharcnet/pathscale/\\1/lib/\\2', ld_lib)
        os.environ['LD_LIBRARY_PATH'] = ld_lib
    else:
        pass


def _wooki_submit(job_type, options, *args, **kwargs):
    """
    Interface to the submission scripts on wooki. Let them deal with the
    node types, because it is too fiddly to care about.
    """
    submit_scripts = {
<<<<<<< HEAD
        'vasp': 'vaspsubmit-faps',
        'repeat': 'repeatsubmit-faps',
        'siesta': 'siestasubmit-faps',
        'fastmc': 'fastmcsubmit-faps',
        'gulp': 'gulpsubmit-faps',
        'egulp': 'egulppotsubmit-faps',
        'absl': 'abslsubmit-faps'
=======
        'vasp': 'vasp-submit',
        'repeat': 'repeat-submit-faps',
        'siesta': 'siesta-submit',
        'fastmc': 'fastmc-submit',
        'gulp': 'gulp-submit-faps',
        'egulp': 'egulp-submit'
>>>>>>> 42107cbf
    }
    job_name = options.get('job_name')
    try:
        nodes = options.getint('%s_ncpu' % job_type)
    except AttributeError:
        nodes = 1

    submit_args = [submit_scripts[job_type], job_name, "%i" % nodes]

    debug("Submission command: %s" % " ".join(submit_args))
    submitted = False
    submit_count = 0
    while not submitted and submit_count <= MAX_RETRY:
        submit = Popen(submit_args, stdout=subprocess.PIPE)
        for line in submit.stdout.readlines():
            # Your job 123 ("vasp.testzif") has been submitted
            if "has been submitted" in line:
                jobid = line.split()[2]
                submitted = True
                break
        else:
            submit_count += 1
            error("Job submission attempt %i failed." % submit_count)
            time.sleep(submit_count)

    return jobid


def _wooki_postrun(waitid):
    """
    Resubmit this script for the postrun on job completion. Will accept
    a single jobid or a list, as integers or strings.
    """
    # Magic makes everything into a set of strings
    if hasattr(waitid, '__iter__'):
        waitid = frozenset([("%s" % wid).strip() for wid in waitid])
    else:
        waitid = frozenset([("%s" % waitid).strip()])
    # No jobcheck here as we assume wooki works
    sge_script = ['#!/bin/bash\n',
                  '#$ -cwd\n',
                  '#$ -V\n',
                  '#$ -j y\n',
                  '#$ -N faps-post-%s\n' % '-'.join(sorted(waitid)),
                  '#$ -o faps-post-%s.out\n' % '-'.join(sorted(waitid)),
                  '#$ -hold_jid %s\n' % ','.join(waitid),
                  'python ',
                  ' '.join(_argstrip(sys.argv))]

    sge_script = ''.join(sge_script)
    submit = Popen("qsub", shell=False, stdin=PIPE)
    submit.communicate(input=sge_script)


def _wooki_jobcheck(jobid):
    """Return true if job is still running or queued, or check fails."""
    # can deal with jobid as an int or a string
    jobid = ("%s" % jobid).strip()
#    running_status = ['Q', 'R', 'Z']
    qstat = Popen(['qstat', '-j', jobid], stdout=PIPE, stderr=STDOUT)
    for line in qstat.stdout.readlines():
        if "Following jobs do not exist" in line:
            # Job finished and removed
            return False
#TODO(tdaff): any way to get the job information?
#        elif jobid in line:
            # use of 'in' should be fine as only this job will be shown
#            status = line[68:69]
#            if status in running_status:
#                return True
#            else:
                # Not running
#                return False
    else:
        #print("Failed to get job information.")  # qstat parsing failed?
        # Act as if the job is still running, in case it hasn't finished
        return True


def _wooki_env(code, *args, **kwargs):
    """Hacks to get things working with wooki submission scripts"""
    pass


def _serial_run(job_type, options, input_file=None, input_args=None):
    """Run the exe in a subprocess. input_args must be a list if """

    # Bind some things locally, so we know what's going on
    job_name = options.get('job_name')
    exe = options.get('%s_exe' % job_type)
    serial_args = shlex.split(exe)

    if input_args is not None:
        serial_args.extend(input_args)

    # Some codes need the input file name
    if input_file is not None:
        input_file = open('%s' % input_file)

    # Output
    out_file = open('faps-%s.out' % job_name, 'wb')

    # run the job in process
    debug("Waiting for command: %s" % " ".join(serial_args))
    submit = Popen(serial_args, stdin=input_file, stdout=out_file)
    submit.wait()
    finished = submit.returncode
    info("%s job finished with return code %s" % (exe, finished))

    # always return True for a finished job
    return True


def _pass(*args, **kwargs):
    """Sometimes we want to do nothing."""
    pass


def _argstrip(arglist):
    """Some options might be best removed before resubmission."""
    to_remove = ['-i', '--interactive', '-m', '--import']
    newargs = list(arglist)
    for item in to_remove:
        while item in newargs:
            newargs.remove(item)
    return newargs


def _check_program(program, mpi=False):
    """Test to see if the exe is in the path and might work."""
    exe = which(program)
    if exe is None:
        error("Could not find %s in path, job will probably fail." % program)
        return False
    elif mpi:
        try:
            binary = open(exe, 'rb')
            if re.search('mpi_init', binary.read(), re.IGNORECASE):
                return True
            else:
                warn("%s doesn't appear to be an mpi executable." % program)
                return False
        except IOError:
            return False
    else:
        # TODO(tdaff): No easy way to check for OMP in general?
        return True


def is_exe(fpath):
    """Return executability of a file."""
    return path.isfile(fpath) and os.access(fpath, os.X_OK)


def which(program):
    """Return the equivalent of the 'which' command."""

    fpath, _fname = path.split(program)
    if fpath:
        if is_exe(program):
            return program
    else:
        for env_path in os.environ["PATH"].split(os.pathsep):
            exe_file = path.join(env_path, program)
            if is_exe(exe_file):
                return exe_file

    return None<|MERGE_RESOLUTION|>--- conflicted
+++ resolved
@@ -247,22 +247,12 @@
     node types, because it is too fiddly to care about.
     """
     submit_scripts = {
-<<<<<<< HEAD
-        'vasp': 'vaspsubmit-faps',
-        'repeat': 'repeatsubmit-faps',
-        'siesta': 'siestasubmit-faps',
-        'fastmc': 'fastmcsubmit-faps',
-        'gulp': 'gulpsubmit-faps',
-        'egulp': 'egulppotsubmit-faps',
-        'absl': 'abslsubmit-faps'
-=======
         'vasp': 'vasp-submit',
         'repeat': 'repeat-submit-faps',
         'siesta': 'siesta-submit',
         'fastmc': 'fastmc-submit',
         'gulp': 'gulp-submit-faps',
         'egulp': 'egulp-submit'
->>>>>>> 42107cbf
     }
     job_name = options.get('job_name')
     try:
